# Vesper — Crash-Safe, Embeddable Vector Search Engine (C++20, CPU-only)

Vesper brings advanced vector search to wherever your data lives—offering uncompromising speed, durability, and privacy for on-device and air-gapped environments.

Vesper is a single-library, embeddable vector search engine purpose-built for edge, offline, and privacy-sensitive scenarios. Achieve ultra-low latency approximate nearest neighbor (ANN) search with blazing-fast metadata filters and deterministic persistence—no GPUs, cloud, or network IO required. Designed for regulated or crash-critical deployments, Vesper enables recoverable, predictable, and secure AI search on commodity CPUs.

---

## Key Features

- **Pluggable Index Families per Collection**  
  - IVF-PQ/OPQ: Compact, SSD-friendly
  - HNSW: In-memory hot segments
  - Disk-graph: DiskANN-style, billion-scale
- **Early, Fast Metadata Filtering:** Roaring bitmaps (AND/intersection during traversal)
- **Crash-Safety:** Checksummed WAL, atomic snapshot publishing, strict fsync and parent-dir persistence discipline
- **SIMD-Accelerated Kernels:** AVX2/AVX-512 for top performance, with scalar fallback and pmr arenas
- **Optional At-Rest Encryption:** XChaCha20-Poly1305 (default), AES-GCM (FIPS-friendly mode)
- **Portable & Flexible:** Pure C++20, runs on Linux, macOS, Windows. Stable C ABI for bindings—ideal for embedding or extension

<<<<<<< HEAD
## Build configuration and performance knobs

Platform-aware defaults are applied automatically by CMake. You can override any option at configure time.

- macOS defaults
  - VESPER_ENABLE_ACCELERATE=ON (links Apple Accelerate; enables vectorized L2 kernels)
  - VESPER_ENABLE_OPENMP=OFF (OpenMP requires Homebrew LLVM; optional)
  - VESPER_SERIALIZE_BASE_LAYER=ON (safer HNSW base-layer connect; can be turned OFF for throughput)
- Linux/UNIX (non-Apple) defaults
  - VESPER_ENABLE_OPENMP=ON (links OpenMP)
  - VESPER_ENABLE_ACCELERATE=OFF
  - VESPER_SERIALIZE_BASE_LAYER=ON

Common configure examples:
<augment_code_snippet mode="EXCERPT">
````bash
# Default Release build with platform defaults
cmake -S . -B build -DCMAKE_BUILD_TYPE=Release

# macOS: disable Accelerate or try OpenMP (requires Homebrew LLVM/omp)
cmake -S . -B build -DCMAKE_BUILD_TYPE=Release \
  -DVESPER_ENABLE_ACCELERATE=OFF -DVESPER_ENABLE_OPENMP=ON

# Linux: turn off OpenMP (optional) or experiment with base-layer parallelism
cmake -S . -B build -DCMAKE_BUILD_TYPE=Release \
  -DVESPER_ENABLE_OPENMP=OFF -DVESPER_SERIALIZE_BASE_LAYER=OFF
````
</augment_code_snippet>

Notes
- Base-layer serialization (VESPER_SERIALIZE_BASE_LAYER)
  - ON (default): serializes search+connect at level 0 for maximum connectivity stability
  - OFF: serializes only the search at level 0; connect_node() runs without the global graph lock for higher throughput
  - Connectivity target: ≥95% reachable in our tests with either mode; OFF can be faster but may contend at high thread counts
- OpenMP on macOS
  - Use Homebrew LLVM (clang++) and libomp if you want OpenMP; otherwise leave it OFF
- Accelerate (macOS)
  - When ON, distance kernels route to vDSP (sum of squares + dot) for L2^2

### Run tests and micro-benchmarks
<augment_code_snippet mode="EXCERPT">
````bash
cmake --build build --target test_hnsw_batch hnsw_connectivity_test -j
./build/test_hnsw_batch
./build/hnsw_connectivity_test
````
</augment_code_snippet>

The two test executables accept environment overrides:
- VESPER_NUM_THREADS: number of build threads (0=auto)
- VESPER_EFC: efConstruction for build (beam width)
- VESPER_EFC_UPPER: ef for upper layers when adaptive is enabled (0=auto)
- VESPER_ADAPTIVE_EF: set to 1/true to enable adaptive ef for upper layers

Example:
<augment_code_snippet mode="EXCERPT">
````bash
VESPER_NUM_THREADS=4 VESPER_EFC=150 VESPER_ADAPTIVE_EF=1 ./build/hnsw_connectivity_test
````
</augment_code_snippet>

### Benchmark matrix (optional)
We provide a small matrix runner to compare combinations of flags and thread counts. It rebuilds per configuration and prints a summary table.

- Direct run:
<augment_code_snippet mode="EXCERPT">
````bash
python3 tools/bench_matrix.py
````
</augment_code_snippet>

- Via CTest (if Python3 is available):
<augment_code_snippet mode="EXCERPT">
````bash
ctest -R hnsw_bench_matrix -V
````
</augment_code_snippet>

## Architecture overview
High‑level design, data model, and performance targets are specified in blueprint.md. Start here for a deep technical tour and diagrams.
- Technical Blueprint: ./blueprint.md
- API Notes (no code): ./api-notes.md
=======
---
>>>>>>> d98e533b

## Who Should Use Vesper

Choose Vesper if you need:
- **Edge, Embedded, or Offline AI/RAG workflows:** Run powerful similarity and hybrid search anywhere, without network or cloud dependencies
- **Crash-Safe and Durable Retrieval:** For medical, IoT, field robotics, or critical business apps that cannot afford data loss
- **Compliant, Privacy-First Search:** Vesper’s local-only storage and optional encryption support strict regulatory requirements and data sovereignty
- **Low-Latency AI on Commodity Hardware:** Get <20ms tail latency with no GPU, simply by linking the library

Vesper is built for industries, researchers, and makers who need trustworthy vector search beyond the cloud.

---

## Supported Platforms and CPU Baseline

- **OS:** Linux, macOS, Windows  
- **Compilers (minimums):** GCC 12+, Clang 15+/AppleClang 15+, MSVC 19.36+  
- **CPU:** Baseline AVX2 assumed for best performance; auto runtime dispatch with scalar fallback

---

## Quick Start

See `docs/SETUP.md` for prerequisites, build instructions, and micro-benchmarks.  
Sample schemas/examples are in `experiments/`; validation workflow in `experiments/VALIDATION.md`.

---

## Technical Architecture

- **High-Level Design, Data Model, and Performance:** See [`blueprint.md`](./blueprint.md) for details and diagrams
- **API Notes:** Out-of-code documentation in [`api-notes.md`](./api-notes.md)
- **Performance Targets (Initial):**
    - Latency: `p50 1–3 ms`, `p99 10–20 ms` (128–1536D)
    - Quality: `recall@10 ≈ 0.95` (tunable)
    - Recovery: seconds to minutes (WAL replay / snapshot restore)

Full details in: `blueprint.md`, `benchmark-plan.md`

---

## Safety Stance and Privacy

- **No network IO by default:** Library operates only on local files
- **Optional, strong encryption at rest:** With strict fsync/rename for durability
- **Threat Model:** See [`threat-model.md`](./threat-model.md) for assets, adversaries, controls, and validation

---

## License

Apache License 2.0 — see [`LICENSE`](./LICENSE) for details.

---

**Questions?**  
Open an issue or use discussions to get involved.<|MERGE_RESOLUTION|>--- conflicted
+++ resolved
@@ -18,92 +18,6 @@
 - **Optional At-Rest Encryption:** XChaCha20-Poly1305 (default), AES-GCM (FIPS-friendly mode)
 - **Portable & Flexible:** Pure C++20, runs on Linux, macOS, Windows. Stable C ABI for bindings—ideal for embedding or extension
 
-<<<<<<< HEAD
-## Build configuration and performance knobs
-
-Platform-aware defaults are applied automatically by CMake. You can override any option at configure time.
-
-- macOS defaults
-  - VESPER_ENABLE_ACCELERATE=ON (links Apple Accelerate; enables vectorized L2 kernels)
-  - VESPER_ENABLE_OPENMP=OFF (OpenMP requires Homebrew LLVM; optional)
-  - VESPER_SERIALIZE_BASE_LAYER=ON (safer HNSW base-layer connect; can be turned OFF for throughput)
-- Linux/UNIX (non-Apple) defaults
-  - VESPER_ENABLE_OPENMP=ON (links OpenMP)
-  - VESPER_ENABLE_ACCELERATE=OFF
-  - VESPER_SERIALIZE_BASE_LAYER=ON
-
-Common configure examples:
-<augment_code_snippet mode="EXCERPT">
-````bash
-# Default Release build with platform defaults
-cmake -S . -B build -DCMAKE_BUILD_TYPE=Release
-
-# macOS: disable Accelerate or try OpenMP (requires Homebrew LLVM/omp)
-cmake -S . -B build -DCMAKE_BUILD_TYPE=Release \
-  -DVESPER_ENABLE_ACCELERATE=OFF -DVESPER_ENABLE_OPENMP=ON
-
-# Linux: turn off OpenMP (optional) or experiment with base-layer parallelism
-cmake -S . -B build -DCMAKE_BUILD_TYPE=Release \
-  -DVESPER_ENABLE_OPENMP=OFF -DVESPER_SERIALIZE_BASE_LAYER=OFF
-````
-</augment_code_snippet>
-
-Notes
-- Base-layer serialization (VESPER_SERIALIZE_BASE_LAYER)
-  - ON (default): serializes search+connect at level 0 for maximum connectivity stability
-  - OFF: serializes only the search at level 0; connect_node() runs without the global graph lock for higher throughput
-  - Connectivity target: ≥95% reachable in our tests with either mode; OFF can be faster but may contend at high thread counts
-- OpenMP on macOS
-  - Use Homebrew LLVM (clang++) and libomp if you want OpenMP; otherwise leave it OFF
-- Accelerate (macOS)
-  - When ON, distance kernels route to vDSP (sum of squares + dot) for L2^2
-
-### Run tests and micro-benchmarks
-<augment_code_snippet mode="EXCERPT">
-````bash
-cmake --build build --target test_hnsw_batch hnsw_connectivity_test -j
-./build/test_hnsw_batch
-./build/hnsw_connectivity_test
-````
-</augment_code_snippet>
-
-The two test executables accept environment overrides:
-- VESPER_NUM_THREADS: number of build threads (0=auto)
-- VESPER_EFC: efConstruction for build (beam width)
-- VESPER_EFC_UPPER: ef for upper layers when adaptive is enabled (0=auto)
-- VESPER_ADAPTIVE_EF: set to 1/true to enable adaptive ef for upper layers
-
-Example:
-<augment_code_snippet mode="EXCERPT">
-````bash
-VESPER_NUM_THREADS=4 VESPER_EFC=150 VESPER_ADAPTIVE_EF=1 ./build/hnsw_connectivity_test
-````
-</augment_code_snippet>
-
-### Benchmark matrix (optional)
-We provide a small matrix runner to compare combinations of flags and thread counts. It rebuilds per configuration and prints a summary table.
-
-- Direct run:
-<augment_code_snippet mode="EXCERPT">
-````bash
-python3 tools/bench_matrix.py
-````
-</augment_code_snippet>
-
-- Via CTest (if Python3 is available):
-<augment_code_snippet mode="EXCERPT">
-````bash
-ctest -R hnsw_bench_matrix -V
-````
-</augment_code_snippet>
-
-## Architecture overview
-High‑level design, data model, and performance targets are specified in blueprint.md. Start here for a deep technical tour and diagrams.
-- Technical Blueprint: ./blueprint.md
-- API Notes (no code): ./api-notes.md
-=======
----
->>>>>>> d98e533b
 
 ## Who Should Use Vesper
 
