# Vesper Codebase Audit - 2025

## Summary
- Total files reviewed: 66
- High-priority issues: 42
- Medium-priority issues: 152
- Low-priority issues: 104

## High-Priority Issues (Correctness, Safety, ABI Stability)
- [ ] (TBD)

## Medium-Priority Issues (Refactoring, Performance, Documentation)
- [ ] (TBD)

## Pass 1 Findings (Public Headers)

### include/vesper/index/ivf_pq.hpp
- [ ] Medium: ABI stability — IvfPqTrainParams uses nested enum KmeansElkan::Config::InitMethod
  - **Location**: lines ~55–65, ~140–166 (train API)
  - **Details**: Public struct depends on nested enum from another header; underlying values are not documented as stable. If InitMethod expands/reorders, ABI could be impacted across DLL boundaries.
  - **Recommendation**: Add explicit note that enum values are API-stable, or define an IvfKmeansInitMethod enum locally with fixed values and convert internally.
- [ ] Medium: Runtime validation clarity
  - **Location**: train() doc lines ~158–164
  - **Details**: Preconditions listed (n >= nlist; dim divisible by m). Ensure implementation returns explicit error codes when violated.
  - **Recommendation**: Cross-check ivf_pq.cpp to confirm checks; add “Errors” paragraph listing possible error codes.

### include/vesper/index/product_quantizer.hpp
- [ ] Medium: Validation/error model documentation
  - **Location**: train/encode/decode docs lines ~69–131
  - **Details**: Preconditions are stated; error codes are not enumerated in header.
  - **Recommendation**: Add explicit error conditions (e.g., dim % m != 0, untrained quantizer) and corresponding core::error values.
- [ ] Low: Performance note
  - **Location**: encode/decode docs lines ~101–131
  - **Details**: Mark expected throughput and memory access pattern (SoA) to guide users on batch sizing.
  - **Recommendation**: Add brief performance guidance.


- [x] High: ABI stability — STL and std::expected in public C++ API — RESOLVED (2025-10-29)
  - **Location**: train/encode/decode/compute_* declarations (74–162), save/load (202–207)
  - **Details**: The header exposes std::expected and std::string in public signatures. These are not ABI-stable across compilers/STL implementations.
  - **Recommendation**: Document that the C++ API is not ABI-stable across DSOs; prefer the C API for cross-boundary use. Optionally add filesystem::path overloads for save/load.
  - **Resolution**: Added ABI guidance note to include/vesper/index/product_quantizer.hpp; implemented std::filesystem::path overloads for save/load while preserving existing std::string overloads; added unit test tests/unit/product_quantizer_save_load_path_test.cpp; validated with Ninja+MSVC Debug build — [pq][io] subset and full suite passing; no new warnings.

- [ ] Medium: Preconditions mismatch (n ≥ ksub vs implementation n ≥ ksub·m)
  - **Location**: Header train() docs (71–73); Implementation src/index/product_quantizer.cpp (43–50)
  - **Details**: Header states n ≥ ksub, but implementation requires n ≥ ksub·m. Mismatch can confuse users and tests.
  - **Recommendation**: Align header docs to implementation and tests; consider enforcing explicit check for n ≥ ksub·m in train() docs and examples.

- [ ] Medium: Buffer-size preconditions not specified
  - **Location**: encode/decode/compute_* docs (95–162)
  - **Details**: Callers must provide buffers sized as: codes ≥ n·code_size(), distances ≥ n, table ≥ m·ksub, code/code1/code2 ≥ m.
  - **Recommendation**: Document exact buffer sizing; add an “Errors” paragraph enumerating core::error codes for violations.

- [ ] Medium: Serialization/versioning docs incomplete
  - **Location**: save()/load() (202–207)
  - **Details**: Implementation writes magic "VSPQ" and version=1 with no checksum; header doesn’t state format/version or integrity guarantees.
  - **Recommendation**: Document file format (magic/version), integrity (checksum TBD), and backward-compat policy.

- [ ] Low: Null pointer expectations
  - **Location**: All pointer parameters
  - **Details**: Header should explicitly state non-null requirements for data/codes/table pointers.
  - **Recommendation**: Add precondition notes to function docs.

- [ ] Low: Unused include
  - **Location**: #include <optional> (24)
  - **Recommendation**: Remove in Phase 2 to reduce transitive surface.


### include/vesper/index/pq_fastscan.hpp

- [x] High: Training error propagation missing (silent success) — RESOLVED
  - **Location**: train_subquantizer() returns void; train() ignores failures (src/index/pq_fastscan.cpp 62–71; 12–40)
  - **Details**: If k-means fails, codebook entries remain default-initialized but train() still returns success. Leads to degraded accuracy and undefined behavior in downstream SIMD paths.
  - **Recommendation**: Propagate errors via std::expected from train_subquantizer() and aggregate in train(); document possible error codes in header.
  - **Resolution**: Implemented error propagation via std::expected from train_subquantizer(); train() aggregates subquantizer errors and returns first failure; added precondition guard n < ksub → precondition_failed; set trained_=true only on full success; updated Doxygen to enumerate error codes; added unit tests: tests/unit/pq_fastscan_training_error_test.cpp.

- [x] High: encode/decode/compute_lookup_tables require trained state — RESOLVED (2025-10-30, Task 21)
  - Resolution: Added checked variants `encode_checked`/`decode_checked`/`compute_lookup_tables_checked` returning `std::expected` with `precondition_failed` on untrained usage. Documented \pre and contracts on fast methods; added a debug-only assert in `encode()`.
  - Location: include/vesper/index/pq_fastscan.hpp; src/index/pq_fastscan.cpp
  - Tests: `tests/unit/pq_fastscan_preconditions_test.cpp` — untrained calls fail; trained and import_pretrained paths succeed.
  - ABI/Perf: Additive API only; existing fast paths unchanged; zero runtime overhead in release for fast methods.

<<<<<<< HEAD

=======
>>>>>>> 23b27764
- [x] High: compute_batch_distances buffer sizing and empty-block handling — RESOLVED (2025-10-29)
  - **Location**: inline compute_batch_distances() (270–284)
  - **Details**: Uses blocks[0].size() to size per-query slice. For n < block_size or when blocks is empty, this under-allocates or dereferences out-of-bounds. compute_distances() uses stride = blocks.size()·block_size, creating mismatch.
  - **Recommendation**: Document expected output layout (stride = blocks.size()·block_size); validate non-empty blocks; compute total_codes from per-block sizes or pad consistently; add tests for n < block_size.
  - **Resolution**: Added empty-input guard; fixed per-query stride to use `pq.config().block_size`; updated documentation for both compute_batch_distances and compute_distances to state layout and padding semantics.
  - **Tests**: Added `tests/unit/pq_fastscan_batch_distances_layout_test.cpp` covering empty blocks, partial single block, and multi-block partial tail with multi-query stride verification.
  - **Validation**: Ninja+MSVC Debug build succeeded; targeted tests passed (137 assertions in 3 test cases, filter [pq][fastscan][batch]); full suite passed (8507 assertions in 188 test cases); zero new warnings.

- [x] High: ABI stability — public API exposes STL containers and std::span — RESOLVED (2025-10-29)
  - **Location**: encode_blocks() returns std::vector<PqCodeBlock> (~138–145); compute_distances() takes std::vector<PqCodeBlock> (~164–166); import_pretrained() takes std::span (~213)
  - **Details**: These types aren’t ABI-stable across DSOs/toolchains.
  - **Recommendation**: Document ABI boundary; recommend C API for cross-DSO use.
  - **Resolution**: Added header-level ABI note in include/vesper/index/pq_fastscan.hpp; added per-function ABI notes for encode_blocks(), compute_distances() (and AVX2/AVX-512 variants), and import_pretrained(); referenced the stable C API (include/vesper/c/, docs/C_API_Reference.md). Documentation-only change; no behavioral modifications.
  - **Validation**: Ninja+MSVC Debug build succeeded; no new warnings introduced.

- [ ] Medium: Parameter validation incomplete
  - **Location**: train() (119–121), FastScanPqConfig (34–39)
  - **Details**: Missing checks: n ≥ ksub, block_size ∈ {16,32}, m > 0, nbits supported. Only dim % m is validated.
  - **Recommendation**: Add validations and explicit error codes; assert invariants in debug.

- [ ] Medium: SIMD dispatch clarity and OS XCR0 gating
  - **Location**: AVX2/AVX-512 functions (157–169, 165–169) and config.use_avx512 (38)
  - **Details**: config.use_avx512 is unused; AVX-512 functions are compiled when __AVX512F__ and can SIGILL if OS XCR0 doesn’t enable ZMM state and the functions are called.
  - **Recommendation**: Document gating; add runtime checks for AVX-512 availability (CPUID + XCR0) and respect config flag.

- [ ] Low: Heavy temporaries/allocations in hot paths
  - **Location**: compute_lookup_tables() returns AlignedCentroidBuffer by value (176–178); AVX2 path allocates aligned_dists per call (src/index/pq_fastscan.cpp 200–222)
  - **Recommendation**: Provide scratch-buffer overloads or thread-local scratch; document cost.

- [ ] Low: Complexity and thread-safety docs
  - **Location**: Class preamble (100–106) and methods
  - **Details**: Add O() complexity for encode/decode/compute_distances; clarify that post-training read-only ops are thread-safe; training parallelizes per subquantizer.
  - **Recommendation**: Add notes consistent with Vesper doc style.


### include/vesper/index/hnsw.hpp
- [ ] Medium: Doc clarity around threading
  - **Location**: header preamble lines ~8–15; HnswBuildParams at lines ~30–42
  - **Details**: Preamble says “Build is single-threaded”, yet params include num_threads and add_batch notes internal parallelization.
  - **Recommendation**: Clarify: build graph connectivity is inherently serialized per insertion, but add_batch may parallelize data prep; document exact guarantees.
- [ ] Low: Determinism note
  - **Location**: HnswBuildParams lines ~30–42
  - **Details**: seed is present; document determinism expectations (same seed → identical graph) and any platform caveats.

### include/vesper/index/kmeans_elkan.hpp
- [ ] Low: Numeric stability bounds
  - **Location**: Config and cluster() docs lines ~45–91
  - **Details**: We now use squared-distance Elkan with s_quarter; add a note on no NaN/Inf allowed and bound propagation uses sqrt then squares back.
  - **Recommendation**: Add 1–2 sentences in header for future maintainers.

### include/vesper/index/kmeans.hpp
- [ ] Low: Quality metrics doc
  - **Location**: ClusterMetrics lines ~139–146
  - **Details**: Provide typical ranges and guidance for interpreting metrics.
  - **Recommendation**: Add brief notes (e.g., silhouette in [-1,1], higher is better).

### include/vesper/index/capq.hpp

- [ ] High: Const-correctness breach — const view exposes mutable spans
  - Location: `make_view() const` (≈197–205); `CapqSoAView` fields are `std::span<std::uint64_t>` and `std::span<std::uint8_t>`
  - Details: The const overload constructs a `CapqSoAView` with mutable spans via `const_cast`, allowing mutation through a const reference. This violates const-correctness and can enable accidental writes in read-only contexts, undermining thread-safety assumptions.
  - Web validation: C++ Core Guidelines (Const-correctness); `std::span<const T>` should be used for read-only views.
  - Recommendation: Introduce a `CapqSoAViewConst` with `std::span<const std::uint64_t>` and `std::span<const std::uint8_t>` (or templatize `CapqSoAView<T>`); have `make_view() const` return the const-view type. Remove `const_cast` and ensure the API enforces read-only access from const.
- [ ] Medium: bytes_per_vector_* ignore 384-bit configuration
  - Location: `CapqSoAView::bytes_per_vector_payload()`/`bytes_per_vector_total()` (≈97–105)
  - Details: Functions return 128 and 129 bytes respectively regardless of `CapqHammingBits` (`B256` vs `B384`). For 384-bit configuration, payload should be 144 bytes and total 145 bytes. Current constants can lead to buffer mis-sizing and unsafe copies if used by callers.
  - Web validation: FWHT/Hadamard compression preserves energy with orthonormal scaling; storage size must match configured bit budget.
  - Recommendation: Compute `payload = words_per_vector()*sizeof(std::uint64_t)`; `total = payload + 1` (residual energy byte). Ensure consistency with `CapqSoAStorage::words_per_vector()`. Add unit tests for both `B256` and `B384`.
- [ ] Low: Thread-safety/docs reference to ADR lacks explicit guarantees
  - Location: File preamble notes “plain data containers; concurrency control in higher layers (ADR-0004)” (≈13–20)
  - Details: The header defers thread-safety to an ADR reference without stating concrete guarantees for read-only vs writable views. Given the const-view mutability bug above, documentation should explicitly state read-only guarantees and view lifetimes.
  - Recommendation: Document: (a) `CapqSoAViewConst` is read-only and thread-safe for concurrent reads; (b) `CapqSoAView` is writable and not safe for concurrent mutation; (c) lifetime/aliasing rules. Link actual ADR once available.

## Pass 2 Findings (Index Implementations)

### src/index/ivf_pq.cpp
- [ ] Medium: Portability of prefetch macros
  - **Location**: lines ~1426–1435
  - **Details**: Uses `#if defined(__builtin_prefetch)` directly; on MSVC this is never defined.
  - **Recommendation**: Route prefetch through platform/intrinsics.hpp; no-op on unsupported compilers.
- [ ] Medium: Coarse top-k selection performance
  - **Location**: lines ~1690–1704
  - **Details**: Inner nested loops do branchless insertion into top-k buffers (O(n*k^2) worst case). For large centroid counts this can be costly.
  - **Recommendation**: Consider a small fixed-size min-heap or SIMD-accelerated partial selection to reduce constant factors.
- [ ] Medium: OPQ training allocations
  - **Location**: lines ~2565–2582
  - **Details**: Re-creates `PqImpl` each iteration; repeated allocations and potential cache misses.
  - **Recommendation**: Reuse a single instance or pool; measure impact.
- [ ] Medium: Windows mmap disabled
  - **Location**: lines ~4528–4533
  - **Details**: `mmap_supported = false` under _WIN32, forcing streaming path.
  - **Recommendation**: Implement Windows file mapping (CreateFileMapping/MapViewOfFile) behind a uniform abstraction; add tests.
- [ ] Low: Env-controlled streaming path
  - **Location**: lines ~4895–4900
  - **Details**: Behavior toggled by `VESPER_IVFPQ_LOAD_STREAM_CENTROIDS`.
  - **Recommendation**: Document env var in developer docs; ensure determinism unaffected.

- [ ] Medium: OPQ rotation application contract (ownership in IvfPq)
  - Location: add() applies R before encode (3325–3329); search() applies R to residual query before LUT (3603–3606); decode paths apply R^T for reconstruction (3769–3775, 4052–4059); update path re-applies R before re-encode (5305–5309)
  - Details: IvfPq performs all OPQ rotations externally around ProductQuantizer (train/add/search/rerank). This makes IvfPq correct even if ProductQuantizer does not apply rotations internally (as currently observed). However, if ProductQuantizer later fixes OPQ internal handling, double-rotation risk exists unless an explicit contract is documented.
  - Web validation: OPQ per He et al., PAMI 2013; FAISS OPQMatrix applies rotation at encode and query LUT computation.
  - Recommendation: Document cross-component contract: IvfPq owns OPQ rotations; ProductQuantizer must not auto-rotate on encode/decode when used under IvfPq, or expose an explicit flag to prevent double-rotation.
- [ ] Medium: Numerical stability gates (NaN/Inf) are debug-only
  - Location: add() residuals debug validation (3292–3313); compute_adc_distance() (3476–3487); search() accumulation and rerank; train_product_quantizer() main loops (2398–2767)
  - Details: Only debug logging checks for NaN/Inf on small samples. No enforcement in normal paths; bad inputs could propagate NaN/Inf and violate Vesper numerical stability gates.
  - Web validation: Vesper gates require zero NaN/Inf in distance kernels and search pipelines.
  - Recommendation: Add finite checks at public entry points (train/add/search/search_batch) and early-return errors on non-finite inputs; optionally guard compute_lookup_tables/ADC accumulation in debug builds with asserts.
- [ ] Medium: Rerank cluster lookup is O(nlist × list_size) per candidate set
  - Location: search() rerank phase builds id→cluster via scanning all inverted lists (4009–4026); then reconstructs and computes exact L2 (4028–4074)
  - Details: For large indices and bigger rerank_k, repeated list scans increase latency. Correctness is fine; performance may degrade.
  - Recommendation: Maintain an auxiliary reverse index (unordered_map id→cluster) updated on add(); or store cluster_id alongside each candidate in the initial pool to avoid scans.
- [ ] Low: Rotation multiply is naive O(d^2) per vector
  - Location: apply_rotation() (2947–2967); apply_rotation_T() (5369–5386)
  - Details: Triple loop without blocking/BLAS. For d∈{768,1536} this can dominate per-query LUT prep when OPQ enabled.
  - Recommendation: Consider blocked GEMM or optional CBLAS path under feature flag; ensure determinism preserved. Measure before changing.
- [ ] Low: Environment toggles undocumented (diagnostics/perf)
  - Location: pool size/env (3544–3579, 3571–3577); probe-all (3530–3535); scalar PQ path (3611–3626); KD approximate toggle (3021–3047)
  - Details: Numerous env vars control validation and performance. Useful for debugging but not documented for developers.
  - Recommendation: Add a developer doc section listing IVFPQ env toggles, their effects, and determinism impact.
- [ ] Info: ADC LUT sum parity fix is present and correct
  - Location: compute_adc_distance() (3476–3487)
  - Details: Uses per-sub LUT pointer and sums lut_m[code]; aligns with LUT layout and fixes prior stride bug.
  - Recommendation: Keep; add a unit test that cross-checks FastScan SIMD vs scalar LUT sum on random codes and queries (when we enter Phase 2).
- [ ] Medium: Determinism and ANN toggles documentation
  - Location: KDTree approximate mode (3021–3047); HNSW refine path (3113–3166); projection screening (3180–3231)
  - Details: Approximate KD is opt-in via env; projection screening followed by exact refinement. Determinism expectations should be explicit (defaults deterministic; env toggles may change behavior).
  - Recommendation: Document determinism guarantees and randomness sources (seeds, ordering); add notes to API reference.
- [ ] Low: Inverted list code storage has per-entry heap overhead
  - Location: add() insertion (3416–3424)
  - Details: Each InvertedListEntry stores codes in std::vector<uint8_t>, causing many small allocations and fragmentation.
  - Recommendation: Consider contiguous code arenas per list or fixed-size small-vector optimization to reduce overhead (future perf phase).
- [ ] Medium: OPQ rotation orthogonality fallback tolerance is coarse
  - Location: learn_opq_rotation() orthogonality check and fallback (2916–2945)
  - Details: Accepts |dot(ei, ej)| ≤ 0.01; on failure, falls back to identity. This may silently degrade OPQ quality.
  - Web validation: Orthogonal Procrustes solution recommends enforcing R orthonormality (U·V^T) with stricter tolerances.
  - Recommendation: Add explicit re-orthonormalization (Gram-Schmidt or SVD) and a tighter tolerance (e.g., 1e-3); log diagnostic metrics; keep identity fallback as last resort.


### src/index/ivf_pq.cpp (second pass)
- [ ] Medium: Input/param validation gaps in train/add/search
  - Location: train() prechecks (414–428) cover n>=nlist and dim% m==0; add()/search() validation spread across method; no explicit bounds for some fields
  - Details: Validate remaining constraints: m>0; nbits in supported set (e.g., {4,8}); opq_iter/opq_sample_n >=0; projection_dim ∈ [1, dim]; search: k>0; nprobe∈[1,nlist]; cand_k≥k; if use_exact_rerank then rerank_k≥k and cand_k≥rerank_k. Prefer early precondition errors over implicit clamping/heuristics.
  - Web validation: FAISS and literature enforce param sanity to avoid undefined behavior; defensive checks ease debugging.
  - Recommendation: Add explicit precondition checks with error_code::config_invalid or precondition_failed and actionable messages.
- [ ] Medium: add() edge cases and error surface at entry
  - Location: add() entry (Impl::add)
  - Details: Ensure preconditions: trained=true; n>0; ids/data non-null; dim matches training; avoid partial adds on failure; document duplicate-ID policy (allowed vs rejected).
  - Recommendation: Document and enforce at entry; return detailed error on violations.
- [ ] Low: Search parameter behavior and docs
  - Location: pool sizing and rerank logic (3548–3556)
  - Details: pool_k growth via env and rerank heuristics is correct but implicit; no explicit mention that pool_k≥k and may be increased by rerank. Determinism implications of env gates should be documented.
  - Recommendation: Document parameter interactions and determinism notes in header/API reference.

### src/index/kmeans_elkan.cpp

- [ ] Info: Stats accounting
  - **Location**: lines ~395–405
  - **Details**: Stats computed from atomic counters; looks correct post-fix. No action.


### src/index/capq.cpp
- [ ] Info: Walking skeleton TU (no algorithmic content yet)
  - Location: file overview (17–31)
  - Details: This TU includes the CAPQ header to ensure build integration; all algorithmic stages (FWHT, whitening, quantization, distances) live under `capq_util.hpp`, `capq_encode.hpp`, and `capq_dist.hpp`. No correctness/perf issues identified here.
  - Recommendation: None for this TU. See separate audits for the utility/encode/dist files (future passes).

### include/vesper/index/pq_fastscan.hpp


- [ ] Medium: Config validation — block_size should be enforced to {16,32}
  - **Location**: lines ~33–39, 52–59
  - **Details**: Header documents 16 or 32, but neither constructor nor train/encode validates; misuse may corrupt layout/padding assumptions.
  - **Web validation**: Confirmed FAISS “Fast-scan index” relies on block-friendly layouts; see “The Faiss Library” (2024/2025) and Quick ADC (2017) for SIMD LUT assumptions.
  - **Recommendation**: Validate at construction or train(); return precondition_failed on invalid values.
- [ ] Medium: API preconditions/returns — compute_distances* require trained state and non-empty blocks

### include/vesper/index/ivf_pq.hpp (second pass)

- [ ] Medium: Parameter constraints not fully specified in header docs
  - Location: IvfPqTrainParams (58–106); IvfPqSearchParams (108–117)
  - Details: Document explicit bounds/relationships: nlist≥1; m≥1 and dim% m==0; nbits allowed set (e.g., {4,8}); opq_iter/opq_sample_n reasonable ranges; projection_dim ∈ [1,dim]; kd_leaf_size in [16,1024]; search: k>0; nprobe∈[1,nlist]; cand_k≥k; if use_exact_rerank then rerank_k≥k and cand_k≥rerank_k.
  - Web validation: Jégou 2011 PQ typical nbits=8; FAISS recommends explicit param validation.
  - Recommendation: Expand header preconditions and cross-link API_REFERENCE.md; align C API docs.
- [ ] Low: Thread-safety wording is ambiguous
  - Location: File header (13–15) and search/train comments (181–205)
  - Details: “Training is single-threaded” can be misconstrued (internally parallel loops exist). The intent is operation-level concurrency: train/add/save/load not concurrent with search on same instance; search is safe concurrently.
  - Recommendation: Rephrase per C API doc (docs/C_API_Reference.md Thread Safety) for consistency.
- [ ] Low: API surface consistency and noexcept
  - Location: Getters and trivial methods (248–257, 250–255)
  - Details: Some getters are noexcept, others return expected; ensure consistency and document exceptions policy (no exceptions on hot paths; expected for errors).
  - Recommendation: Clarify in header comments; no code change in Phase 1.

- [ ] High: ABI stability — STL types in public C++ API across shared-library boundaries
  - Location: save/load (349–356), metadata setters/getters (206–216, 209–216), search/search_batch (193–219), reconstruct/get_vector (276–292), PqCode (128–133)
  - Details: Public API exposes std::string, std::string_view, std::vector and std::pair in method signatures. These are not guaranteed ABI-stable across compilers/STL implementations or differing ABI versions. The pImpl hides internals, but the signatures themselves constrain cross-DSO compatibility. A stable C API exists and should be the recommended boundary for plugins/FFI.
  - Web validation: General library guidance discourages STL types across binary boundaries; MSVC/libstdc++ ABI notes; Vesper rule “C API stability over C++ ABI”.
  - Recommendation: Document that the C++ API is source-compatible but not ABI-stable across DSOs; recommend using the C API for cross-boundary use. Consider overloads with const char* or std::filesystem::path for path parameters; keep STL-only overloads for in-process convenience.

- [ ] Low: Determinism & serialization toggles via environment
  - Location: Header notes (44–46)
  - Details: VESPER_IVFPQ_LOAD_MMAP and VESPER_IVFPQ_SAVE_V11 alter IO strategy/format, leading to environment-dependent outputs. This can harm reproducibility across machines/CI.
  - Recommendation: Document env var effects and provide programmatic setters on IvfPqIndex to pin behavior for deterministic pipelines.

- [ ] Low: Path type portability
  - Location: save()/load() params (349–356)
  - Details: std::string for paths may be insufficient on Windows (UTF-16). Using std::filesystem::path improves portability and intent.
  - Recommendation: Add std::filesystem::path overloads; document UTF‑8 expectation on POSIX.

- [ ] Medium: compute_distances* preconditions not documented
  - **Location**: lines ~147–176, 199–222
  - **Details**: Public API returns void; preconditions not stated; misuse could segfault (e.g., empty blocks, untrained PQ).
  - **Web validation**: ADC per Jégou et al. 2011 requires LUTs defined over trained codebooks; calling on untrained state is undefined.
  - **Recommendation**: Document preconditions; optionally provide status-returning overloads or asserts in debug.
- [ ] Medium: SIMD dispatch clarity — config.use_avx512 not used for routing
  - **Location**: lines ~33–39; 157–169
  - **Details**: AVX2/AVX‑512 methods exist but are not used by compute_distances/compute_batch_distances; flag may mislead users.
  - **Web validation**: FAISS reports explicit fast-scan SIMD paths; our API should route based on CPU features + config.
  - **Recommendation**: Add runtime dispatch (CPU feature probe) and honor config flag; or remove flag and document separate call.
- [ ] Low: Docs — add complexity and thread-safety notes
  - **Location**: class docs lines ~100–107; methods ~119–205
  - **Details**: Add O() notes, thread-safety (encode/decode/compute* are parallel-for safe), and memory layout guarantees.
  - **Recommendation**: Align with Vesper doc style.
### src/index/pq_fastscan.cpp

- [ ] High: Training error propagation — subquantizer k-means failures ignored
  - **Location**: lines 62–71; 12–40
  - **Details**: train_subquantizer drops failure; train() always returns success and sets trained_=true, potentially leaving uninitialized codebooks.
  - **Web validation**: Jégou 2011 PQ requires ksub centroids per subspace; failure should abort training.
  - **Recommendation**: Collect sub-results; if any error, return that error; do not set trained_.
- [ ] Medium: Preconditions — enforce n ≥ ksub for stable k-means
  - **Location**: lines 12–26, 55–61
  - **Details**: No guard for n < ksub (2^nbits); k-means may degenerate.
  - **Web validation**: PQ training requires sufficient samples per centroid; see Jégou 2011 and FAISS guidance.
  - **Recommendation**: Validate and return precondition_failed; document.
- [ ] Medium: compute_batch_distances — empty blocks handling
  - **Location**: header lines ~270–284 (stride uses blocks[0].size())
  - **Details**: Dereferences blocks[0] without guard; empty input can UB.
  - **Web validation**: ADC requires non-empty code sets; guard is standard.
  - **Recommendation**: If blocks.empty(), return early; document.
- [ ] Medium: SIMD paths consistency and dispatch
  - **Location**: lines 189–276
  - **Details**: AVX2 path writes to aligned temp then copies; AVX‑512 writes directly. No runtime dispatch from compute_distances.
  - **Web validation**: FAISS fast-scan uses explicit SIMD kernels with feature checks.
  - **Recommendation**: Unify approach; add runtime dispatch from compute_distances based on CPU and config.
- [ ] Low: Encoding pipeline allocs
  - **Location**: lines 111–134
  - **Details**: encode_blocks creates all_codes then transposes; could stream codes into blocks to reduce peak memory.
  - **Recommendation**: Optional refactor; measure before changing.

### include/vesper/index/projection_assigner.hpp

- [ ] Medium: API preconditions and error model not documented
  - **Location**: lines 9–24, 33–34
  - **Details**: Inputs require precomputed qproj/qnorm and optionally centroids_pack8; shapes/strides and alignment are implicit. Behavior when n==0, L==0 (clamped), or null buffers is not specified. Return type is void with no error surface.
  - **Web validation**: FAISS coarse assignment uses SGEMM + distance formula d(q,c)=||q||²+||c||²−2 q·c (The FAISS Library, 2025). Johnson–Lindenstrauss projections are standard for screening; preconditions must be explicit for correctness.
  - **Recommendation**: Document shapes, clamping (L in [1,C]), and nullability. Consider a status-returning overload or debug asserts.
- [ ] Medium: centroids_pack8 packing contract is undocumented
  - **Location**: lines 14–18 (centroids_rm, centroid_norms, centroids_pack8); 31–33 (notes)
  - **Details**: AVX2 kernel requires packing 8 centroids × 16-d panel with layout pack[blk*(16*8)+k*8+lane]; currently only test describes it. Missing guidance may cause UB.
  - **Recommendation**: Add packing layout diagram and example; state that AVX2 path requires p==16 and non-null pack, else falls back.
- [ ] Low: Output order and sorting guarantees
  - **Location**: function docs (add) and impl lines 367–375
  - **Details**: Output shortlist is not sorted; selection merges per-block top-T with cached worst. Expose this guarantee in header.
  - **Recommendation**: Document “unsorted shortlist” to avoid caller assumptions.

### src/index/projection_assigner.cpp
- [x] High: AVX2 tile correctness bug — per-row dist_buf overwritten across rows
  - **Location**: lines 162–193 (compute per-row distances inside cjblk loop), 195–235 (selection uses shared dist_buf for all rows)
  - **Details**: dist_buf is updated for each r inside the centroid-block loop, then a single shared dist_buf is reused for selection across r=0..15. This leaves dist_buf containing distances for only the last processed row when selection starts, corrupting candidates for other rows.
  - **Web validation**: Correct block GEMM + per-row selection pattern is described in FAISS (2025) for IVF coarse assignment; per‑row buffers or immediate selection are required.
  - **Recommendation**: Either (a) move selection for a row inside the r loop right after finishing all cjblk updates for that row, or (b) allocate dist_buf[16][jb] per tile. Add tests to compare AVX2 vs CBLAS/scalar outputs for small n, p=16.

  **Resolution**: Fixed by allocating per-row distance buffer `dist_buf16[16 * jb]` to preserve all rows' distances throughout tile processing. Validated with AVX2 vs scalar parity test in `tests/unit/projection_assigner_avx2_parity_test.cpp` (all 512 assertions passed).

- [ ] Medium: Comment/implementation mismatch for block shortlist size T
  - **Location**: comments lines 79–81, 194–200, 250–256 vs code setting T=min(L,jb)
  - **Details**: Comments say “T=L/2” but code uses T=min(L,jb). Mismatch causes confusion; also T impacts perf/recall tradeoff.
  - **Recommendation**: Align comment to implementation or implement T=L/2 as intended with justification; surface T as a tunable if needed.
- [ ] Low: Dead variable and minor alloc pattern
  - **Location**: lines 145 (idx_buf unused); 146 (dist_buf re-sized redundantly)
  - **Details**: idx_buf is never used; dist_buf.reserve/jb-sized arrays could avoid churn.
  - **Recommendation**: Remove dead variables; preallocate/reuse aligned buffers.
- [ ] Medium: API behavior — outputs not sorted and may include duplicates across blocks
  - **Location**: lines 367–375
  - **Details**: Merge strategy does not de-duplicate candidates across blocks. Header should document possible duplicates; caller may sort/unique.
  - **Recommendation**: Document; optional de-duplication pass if needed by downstream.

---

## Summary (updated)
- Total files reviewed (this pass): 23
<<<<<<< HEAD
- High-priority issues: 6
=======
- High-priority issues: 4
>>>>>>> 23b27764
- Medium-priority issues: 63
- Low-priority issues: 35

### include/vesper/index/bm25.hpp
- [ ] Medium: API/doc gaps on threading and memory
  - **Location**: lines 13–15 (thread-safety/memory), 118–131 (add_document), 142–145 (add_batch), 147–160 (search)
  - **Details**: Header states search is thread-safe but does not specify read-write concurrency model (e.g., searching during add); memory big-O lacks assumptions (e.g., vocabulary capping). add_batch claims internal parallelization in header, but impl is sequential.
  - **Web validation**: Lucene BM25Similarity provides read concurrency during search with commit/snapshot semantics; IMR literature emphasizes clear concurrency guarantees.
  - **Recommendation**: Document read/write concurrency guarantees; align add_batch docs with implementation or mark as future work.
- [ ] Low: Tokenizer options vs BM25Params overlap
  - **Location**: BM25Params (lines 33–40) and Tokenizer::Options (241–248)
  - **Details**: Duplicate controls (lowercase, stopwords). Potential for divergence.
  - **Recommendation**: Note source of truth (BM25Params) and that Tokenizer::Options are derived internally.
- [ ] Medium: encode_text/get_document_vector semantics
  - **Location**: 162–179
  - **Details**: Returns TF-IDF weights, but score_document multiplies query_tf with BM25 doc-term contribution; clarify intended hybrid usage and normalization expectations.
  - **Recommendation**: Document units and examples for combining sparse with dense.

### src/index/bm25.cpp
- [ ] Medium: IDF variant choice should be documented
  - **Location**: compute_idf() lines 354–357
  - **Details**: Uses idf = log(1 + (N - df + 0.5)/(df + 0.5)), consistent with popular Lucene-style variants; not documented in header.
  - **Web validation**: Wikipedia Okapi BM25; Lucene BM25Similarity discussions; Kamphuis et al. “Which BM25 Do You Mean?” (ECIR 2020) note multiple variants. Our formula matches a non-negative Lucene-like form.
  - **Recommendation**: Document IDF formula and rationale in header; add note on reproducibility vs Lucene.
- [ ] Low: TODOs present (stemming; parallelize tokenization)
  - **Location**: lines 128–129; 809–810
  - **Details**: Clear placeholders; not harmful but should be tracked in backlog.
  - **Recommendation**: Record in roadmap; reference issue IDs if available.
- [ ] Medium: Concurrency model clarity
  - **Location**: add_document locks unique (269), search shared (407)
  - **Details**: Supports concurrent search, serialized mutation; behavior for search during add (snapshot consistency) not specified; inverted index and df updates happen incrementally.
  - **Recommendation**: Document consistency model (e.g., readers may or may not see in-flight adds).
- [ ] Medium: Scoring denominator stability
  - **Location**: score_document lines 371–389
  - **Details**: doc_len_norm uses avg_doc_length_ which can be 0.0 for empty corpus; pre-checks ensure non-empty index before search, but direct score_document calls can divide by zero.
  - **Recommendation**: Document precondition (non-empty index) at score_document; consider guard or expected-return overload (future fix phase).
- [ ] Low: Memory accounting is approximate
  - **Location**: get_stats lines 541–551
  - **Details**: Uses coarse estimates; acceptable but should be labeled approximate.
  - **Recommendation**: Annotate as estimate; optionally expose breakdown.
- [ ] Medium: Serialization format v1.0 lacks explicit endianness/versioned schema sectioning
  - **Location**: save/load lines 570–780
  - **Details**: Uses fixed magic and checksum; endianness not stated; no per-section checksums or compression flags.
  - **Web validation**: Vesper serialization gates require checksums and backward compat; sectioned v1.1 preferred.
  - **Recommendation**: Document v1.0 legacy status; plan v1.1 sectioned format per repo standard (future phase).


### include/vesper/index/product_quantizer.hpp (deeper review)
- [ ] Medium: OPQ usage contract and semantics not fully specified
  - **Location**: class docs lines 13–17, 78–94, 132–163
  - **Details**: Header advertises optional OPQ, but encode/decode/compute_distance_table docs do not state whether rotation is applied during those operations or if outputs are in rotated/original space.
  - **Web validation**: Spec algorithms/spec/ivf_pq_opq.md (§Build §Search) requires applying R during encode/search; FAISS OPQMatrix applies rotation consistently.
  - **Recommendation**: Document that when OPQ is enabled, encode/search operate in rotated space (q' = R·q, x' = R·x) and decode returns reconstructed vectors in original space (apply R^T).
- [ ] Low: Complexity and thread-safety notes could be expanded
  - **Location**: 95–163
  - **Details**: Add notes on O() per op, typical throughput expectations, and that read paths are thread-safe while training is single-threaded.
  - **Recommendation**: Align with Vesper header doc style (complexity, threading, memory).

### src/index/product_quantizer.cpp

- [ ] High: OPQ rotation learned but not applied in encode/decode/ADC
  - **Location**: encode (173–198), encode_one (200–217), compute_distance_table (243–274), decode_one_impl (547–551); OPQ flag set at 168
  - **Details**: After train_opq sets has_rotation_=true, subsequent encode/decode and distance table computation do not apply rotation (nor inverse rotation). This breaks OPQ correctness: codebooks trained in rotated space but encoding/search use unrotated vectors.
  - **Web validation**: Spec (§Search step 1) requires q' = R·q; OPQ literature (He et al., PAMI 2013) and FAISS implementations apply R during code assignment and LUT computation.
  - **Recommendation**: When has_rotation_ is true, apply R before subspace assignment and LUT computation; apply R^T when reconstructing in decode. Update docs and add parity tests.
- [ ] Medium: initialize_pca_rotation() is a stub (identity), mismatching comment
  - **Location**: 554–574
  - **Details**: Function name/comment suggests PCA init; code sets identity without computing PCA/covariance.
  - **Web validation**: OPQ commonly initializes with PCA or random orthonormal; proper PCA improves convergence.
  - **Recommendation**: Either implement PCA-based init or explicitly document identity fallback to avoid misleading readers.
- [ ] Medium: Procrustes/SVD update uses custom Jacobi SVD; numerical robustness unclear
  - **Location**: 590–751
  - **Details**: Homegrown SVD via Jacobi sweeps; orthogonality and convergence tolerances are ad‑hoc; no validation of R orthonormality/det(R)=+1.
  - **Web validation**: Orthogonal Procrustes solution is R = U·V^T from SVD of X^T·Y; use a well‑tested SVD or add sanity checks and re‑orthonormalization.
  - **Recommendation**: Add post‑update checks (||R^TR−I||_F, det>0); consider a simpler eigen/SVD routine or reduce to smaller dim blocks.
- [ ] Medium: Helper compute_pq_recall assumes 8‑bit codes
  - **Location**: 951–956
  - **Details**: Allocates LUT as m×(1<<8) regardless of nbits. If trained with nbits≠8, this is incorrect and may read/write out of bounds.
  - **Recommendation**: Use info.ksub to size tables; propagate ksub to this helper.
- [ ] Medium: Training precondition stricter than necessary
  - **Location**: 43–50
  - **Details**: Requires n ≥ ksub·m for training; literature and FAISS typically require n ≥ ksub (per subspace). Over‑restrictive precondition may reject adequate training sets.
  - **Web validation**: Jégou et al. 2011 PQ; FAISS ProductQuantizer training guidance.
  - **Recommendation**: Document rationale for stricter bound or relax to n ≥ ksub; ensure k‑means failure paths return errors (already handled).
- [ ] Low: Avoid per‑subquantizer reallocation/copies during training
  - **Location**: 67–74
  - **Details**: Reallocates and memcpy subvectors for each subquantizer; can reuse a single buffer/view to reduce churn.
  - **Recommendation**: Refactor for reuse; measure impact.
- [ ] Medium: Input validity and NaN/Inf handling not enforced
  - **Location**: train/encode/decode/compute paths
  - **Details**: No explicit checks for finite inputs; kernels may propagate NaN/Inf silently, violating Vesper numerical stability gates.
  - **Recommendation**: Add finite checks in training and public entry points; document behavior.

## Low-Priority Issues (Code Quality, TODOs, Minor Improvements)

- [ ] (TBD)

## Per-File Detailed Findings

### include/vesper/index/kmeans_elkan.hpp


- [x] Fixed (2025-10-22): Elkan bounds corrected for squared distances; `s_half` -> `s_quarter`; default math now correct
- [x] Fixed (2025-10-22): Public k-means|| initializer exposed; init controls added to Config

### src/index/kmeans_elkan.cpp
- [x] Fixed (2025-10-22): Elkan squared-distance pruning correctness; tightened inertia accounting

### src/index/ivf_pq.cpp
- [x] Fixed (2025-10-22): Projection coarse assigner now sets ANN telemetry (ann_enabled) and increments counters unconditionally when Projection is selected
- [ ] Low: Multiple compiler warnings about hidden/unused locals (e.g., lines ~1076, 1378, 1514, 1542, 1771, 3027, 3296, 3297, 3761, 4316, 4614, 4782, 4812, 4922). Clean up unused variables; consider scoping/renaming to avoid shadowing.

### Benchmarks
- [x] Added (2025-10-22): `bench/micro/kmeans_init_bench.cpp` – measures k-means++ vs k-means|| init time; exposes final inertia and iterations as counters
- [ ] Medium: Add runbook + scripts to emit CSV/JSON artifacts in CI with fixed seeds and environment manifests

### Documentation
- [x] Added (2025-10-22): API reference section for IVF-PQ k-means initialization; guidance on when to use k-means||; field docs for IvfPqTrainParams

---

Notes:
- This audit document will be expanded in subsequent passes:
  1) Public headers in `/include/vesper/` (correctness, ABI, docs)
  2) Core index implementations under `/src/index/`
  3) Tests (unit/integration): coverage gaps, missing invariants
  4) Benchmarks: gaps vs acceptance gates (perf, determinism artifacts)

Acceptance for this PR iteration:
- Benchmarks and docs completed for k-means||
- Audit skeleton created; next pass will enumerate public headers under `/include/vesper/`.


### include/vesper/index/hnsw.hpp (deeper pass)

- [ ] Medium: Concurrency docs and "lock-free" claim are ambiguous
  - Location: header preamble (11–15); add/add_batch/search docs (96–112, 115–139)
  - Details: Header states "Lock-free concurrent search operations" and "Build is single-threaded". Implementation uses per-node mutexes during search unless read_only_graph is set, and provides internally parallelized add_batch. Wording should reflect operation-level guarantees (search concurrent; structural mods serialized) and conditional lock elision.
  - Web validation: hnswlib and FAISS expose thread-safe search with serialized build; no claims of unconditional lock-free unless using specialized lock-free designs.
  - Recommendation: Rephrase thread-safety section; document set_read_only() semantics and constraints.
- [ ] Medium: Parameter bounds incomplete in header docs
  - Location: HnswBuildParams (30–42); HnswSearchParams (44–50)
  - Details: Specify constraints: M≥2; efConstruction≥M; max_M∈[M, …]; max_M0∈[2M, …] or auto; num_threads≥0; efConstructionUpper = 0 or ≥1. For search: efSearch≥1; k≥1; if filter_mask!=nullptr then filter_size≥ceil(n/8).
  - Web validation: Malkov & Yashunin (2018), hnswlib parameter guidance; FAISS HNSW recommends efSearch≥k.
  - Recommendation: Expand preconditions; add “Errors” paragraphs in header matching implementation error codes.
- [ ] Low: Metric is L2-only (not documented explicitly)
  - Location: Class docs (62–66)
  - Details: Implementation hardcodes L2 squared; clarify that current HNSW variant is L2-only.
  - Recommendation: Document metric support; future-proof by noting possible IP/COS variants.

### src/index/hnsw.cpp (deep review)

- [ ] High: Neighbor selection deviates from HNSW Algorithm 4 (Robust Prune)
  - Location: robust_prune() (1506–1570)
  - Details: Heuristic uses only ratio vs nearest (dist_c ≤ 1.5×closest) and lacks pairwise diversity check against already selected set R. This diverges from Algorithm 4 where a candidate c is discarded if ∃r∈R with dist(r,c) < dist(q,c). Can harm connectivity/diversity and recall.
  - Web validation: Malkov & Yashunin, 2018 (Algorithm 4); hnswlib selectNeighborsHeuristic; FAISS HNSW neighbor selection.
  - Recommendation: Implement pairwise diversity check over R (with early-exit), keep extend_candidates/keep_pruned semantics, maintain deterministic tie-breaking.
- [ ] High: Serialization incomplete/unstable
  - Location: save() (1422–1465); load() (1467–1470)
  - Details: save() writes raw HnswBuildParams struct and node payloads with magic "HNSW0001" but no checksum/version fields beyond magic; load() is stub returning default index. Raw struct write risks ABI/layout drift (bool size, padding, endianness), violating serialization gates.
  - Web validation: Vesper serialization rules (v1.0/v1.1), checksum and backward-compat requirements.
  - Recommendation: Define versioned schema (v1.1) with fixed-width fields, explicit endianness, checksums; implement full load(); avoid raw struct dumps.
- [ ] Medium: init() overrides user-specified max_M/max_M0
  - Location: init() (189–191)
  - Details: state_.params.max_M = M; max_M0 = max(2*M, M) unconditionally, ignoring user overrides provided in HnswBuildParams.
  - Recommendation: Honor caller-provided max_M/max_M0 when non-zero; otherwise derive from M.
- [ ] Medium: Base-layer acceptance bias not in spec
  - Location: connect_node() (457–465)
  - Details: Applies 0.95× bias to dist_to_new when neighbor base list saturated to prefer accepting the new edge. Not in HNSW papers; may skew degree distribution and determinism.
  - Web validation: Malkov & Yashunin; hnswlib does not bias distances this way.
  - Recommendation: Remove or guard behind a debug/experimental flag; measure connectivity/recall impact; keep deterministic tie-breaking.
- [ ] Medium: Entry validation gaps in add()/search()
  - Location: add() (582–647); search() (1019–1061)
  - Details: add() lacks explicit null-pointer guard for data and dimension check before assignment; search() doesn’t validate efSearch≥1, k≥1 (though it truncates to candidates.size()).
  - Recommendation: Add precondition checks with error_code::precondition_failed and actionable messages.
- [ ] Medium: Concurrency semantics vs docs; determinism notes
  - Location: search_layer neighbor copy (300–315); add_batch_parallel (757–820)
  - Details: Search uses per-node locks unless read_only_graph=true; add_batch uses chunk-based RNG seeding (seed+start) for deterministic levels. These behaviors aren’t documented in header.
  - Recommendation: Document conditional lock elision and determinism properties; specify that different num_threads/chunking could affect build order if policies change.
- [ ] Low: Hot-path backend selection repeated per call
  - Location: search_layer() (349–355)
  - Details: Re-selects kernels::select_backend_auto() inside loop instead of using cached state_.ops.
  - Recommendation: Use cached state_.ops for distance loop.
- [ ] Low: Memory layout fragmentation
  - Location: HnswNode (51–57); nodes_ allocations
  - Details: Per-node std::vector\<float\> and neighbor vectors lead to many small allocations; hurts cache locality.
  - Recommendation: Consider SoA/arena for node data and adjacency lists; measure before changes.
- [ ] Info: Level generator matches standard exponential scheme
  - Location: level_multiplier set (196–200); select_level() (223–227)
  - Details: Uses ml = 1/log(M) and level = floor(-log(U) * ml), consistent with hnswlib/FAISS.
  - Recommendation: Keep; document in header.

### include/vesper/index/hnsw.hpp (second pass)

- [ ] Medium: Parameter constraints not fully specified in header docs
  - Location: HnswBuildParams (30–42), HnswSearchParams (45–50)
  - Details: Add explicit bounds and relationships: M≥2; max_M≥M; max_M0≥2*M; efConstruction≥M; efSearch≥k; k≥1; dim>0; filter_mask either null or filter_size>0. Clarify determinism expectations with seed (same seed → stable graph given fixed toolchain and thread schedule).
  - Recommendation: Expand header preconditions and cross-link API_REFERENCE.md; enumerate error codes on violations.
- [ ] Medium: Concurrency/thread-safety docs are ambiguous
  - Location: Preamble (8–15), add/add_batch docs (96–114)
  - Details: Preamble says "Build is single-threaded; search operations are thread-safe," yet add_batch claims internal parallelization. Clarify that insertion is serialized per node but data preparation and search_batch may parallelize; document read-only mode semantics and any lock elision.
  - Recommendation: Tighten docs; document memory model for concurrent search (no locks on read paths; per-thread visited tables; no mutation when read-only).
- [ ] Low: Metric is L2-only (implicit)
  - Location: Class preamble (62–66)
  - Details: Make explicit that current implementation uses squared L2 distance; non-L2 metrics are unsupported.
  - Recommendation: Add a sentence and TODO for future metrics if planned.

### src/index/hnsw.cpp (deep review)

- [ ] High: RobustPrune deviates from HNSW Algorithm 4 (pairwise diversity missing)
  - Location: robust_prune() (1505–1577)
  - Details: Current heuristic keeps nearest, then rejects candidates only if dist_c ≤ 1.5×closest. It does not check pairwise distance against each already-selected neighbor R as required by Algorithm 4 (keep c only if ∀r∈R: dist(c,r) > dist(c,q)). This can reduce graph diversity/connectivity and harm recall.
  - Web validation: Malkov & Yashunin 2016/2018 Algorithm 4; hnswlib getNeighborsByHeuristic2; FAISS HNSW::shrink_neighbor_list (pairwise check dist(v1,v2) < dist(v1,q) → discard).
  - Recommendation: In Phase 2, implement proper pairwise diversity check (batch distance OK) and add unit tests comparing against FAISS/hnswlib behavior on small graphs.
- [ ] High: Serialization incomplete/unstable; load() stubbed
  - Location: save()/load() (1422–1470)
  - Details: save() writes magic "HNSW0001" + raw HnswBuildParams and nodes without checksum/versioned sections; load() returns a default index. This violates Vesper serialization gates (v1.0/v1.1 roundtrip, checksums, backward compatibility).
  - Web validation: Vesper rules (serialization gates); FAISS serializes with versioning and structured sections.
  - Recommendation: Phase 2: implement v1.1 sectioned format with header, schema version, checksums; validate on load; add roundtrip tests and backward-compat fixtures.
- [ ] Medium: User-provided max_M/max_M0 silently overridden
  - Location: init() (189–191)
  - Details: Derives max_M=max_M and max_M0=max(2*M, M) unconditionally, ignoring user overrides. Surprising API behavior.
  - Recommendation: Only default these when explicitly zero; otherwise honor caller-provided values.
- [ ] Medium: Base-layer acceptance bias (not in spec)
  - Location: connect/prune path (457–465)
  - Details: Applies a 0.95× bias to dist_to_new when base layer neighbor list is saturated to "keep new". This heuristic is undocumented and not in HNSW spec; may skew degree distribution and determinism.
  - Recommendation: Remove or gate behind a parameter with docs; measure recall/latency impact before adopting.
- [ ] Medium: Entry validation gaps in add()/search()/search_batch
  - Location: add (582–737), search (1014–1062), search_batch (1064–1110)
  - Details: Some preconditions are indirectly enforced, but explicit checks are missing (non-empty index before search; k>0; efSearch≥k; ids/data non-null; dim match). Exceptions are used in search_batch for SEH translation; prefer consistent error propagation.
  - Recommendation: Add explicit precondition checks with core::error codes; document behavior.
- [ ] Medium: Concurrency/determinism notes
  - Location: search_batch uses OpenMP (1074–1109); global state usage
  - Details: Parallel search is safe, but batch scheduling may be non-deterministic across runtimes. Document determinism guarantees (per-query results deterministic; cross-thread execution order not).
  - Recommendation: Document; add deterministic test with fixed seeds and repeated searches.
- [ ] Low: Hot-path backend selection repeated per call
  - Location: search layer distance loop (349–355)
  - Details: Re-selects kernels::select_backend_auto() per batch compute despite caching state_.ops in init. Minor overhead.
  - Recommendation: Use cached ops pointer/reference.
- [ ] Low: Memory layout fragmentation
  - Location: Node owns std::vector per level for neighbors
  - Details: Many small allocations; cache locality could suffer on large graphs.
  - Recommendation: Consider contiguous adjacency arenas or slab allocators in a future perf pass.
- [ ] Info: Level generator matches exponential scheme
  - Location: init() (196–199)
  - Details: Uses ml = 1/log(M) and exponential distribution; aligns with FAISS/hnswlib.

- Test recommendations (Phase 2):
  - Add RobustPrune parity tests vs FAISS/hnswlib on toy graphs (assert pairwise-diversity property).
  - Serialization roundtrip/backward-compat tests with checksums (v1.0/v1.1) and corruption detection.
  - Determinism tests: fixed seed → identical graph/levels; repeated searches → identical results; cross-platform tolerances documented.
  - Connectivity invariants: base-layer reachability ≥99% on random datasets; reciprocal edge checks within degree bounds.

- Cross-references:
  - Tests: tests/unit/hnsw_test.cpp; tests/unit/hnsw_basic_invariant_test.cpp; tests/unit/hnsw_connectivity_test.cpp; tests/unit/hnsw_lockfree_test.cpp
  - External refs: Malkov & Yashunin (arXiv:1603.09320); hnswlib (getNeighborsByHeuristic2/shrink); FAISS HNSW (shrink_neighbor_list, add_link)

### include/vesper/index/disk_graph.hpp (deep review)

- [ ] Medium: Parameter and precondition docs incomplete
  - Location: VamanaBuildParams (44–57), VamanaSearchParams (60–69)
  - Details: Specify constraints and relationships: degree≥1; alpha>1 (DiskANN uses α>1 to retain long edges); L≥degree; max_iters≥1; pq_m≥1; pq_bits∈{4,8}; shard_size≥1; num_threads≥0; seed fixed for determinism. For search: beam_width≥1; L≥beam_width; k≥1; cache_nodes≥0; if filter_mask!=nullptr then filter_size≥ceil(N/8).
  - Web validation: DiskANN (NeurIPS 2019, Microsoft Research) and Filtered‑DiskANN (SIGMOD 2023) parameter guidance; MSR DiskANN repo README.
  - Recommendation: Expand header preconditions and enumerate error codes returned on violations.
- [ ] Medium: API surface completeness — several declared methods lack implementation in .cpp
  - Location: Methods declared (183–187 add_vectors), (207–211 batch_search), (260–261 warmup_cache), (275–276 clear_cache)
  - Details: No corresponding definitions in src/index/disk_graph.cpp. Linking will fail if these APIs are used.
  - Recommendation: In Phase 2, either implement or temporarily remove from public surface; document availability.
- [ ] Low: Thread‑safety and metric support wording
  - Location: File header (13–15)
  - Details: Preamble states “Build is single‑threaded; search operations are thread‑safe,” but build params include num_threads and sharding; metric is implicitly L2 (squared) only.
  - Recommendation: Clarify concurrency guarantees; explicitly document metric = L2 squared at present; add notes about PQ‑assisted distance flag semantics.

### src/index/disk_graph.cpp (deep review)

- [ ] High: Serialization format inconsistent and likely corrupted (duplicate writes; mismatched readers)
  - Location: save() mmaps and writes header+offsets (795–814) and adjacency data (815–825), then also streams to the same files again (adjacency 874–879; vectors 893–896). get_neighbors() expects an offsets header (664–682), but load() populates in‑memory graph by reading degree+adjacency sequentially (971–977) and does not initialize graph_offsets_.
  - Details: Writing the same path (graph.adj, vectors.bin) via both mmap and iostreams produces conflicting layouts. Readers mix two incompatible formats (header/offset vs degree‑prefixed adjacency). Memory‑mapped read path is unused/uninitialized on load.
  - Web validation: Vesper serialization gates (v1.1 sectioned, checksums); MSR DiskANN persists explicit headers and adjacency blocks with versioning.
  - Recommendation: Define a single, versioned on‑disk format with explicit magic, endianness, per‑section sizes, and checksums. Write once via a single IO path; align readers. Populate graph_offsets_ on load when using the header/offset layout. Add roundtrip + corruption tests.
- [ ] High: RobustPrune α‑diversity check mixes Euclidean semantics with squared distances
  - Location: robust_prune_internal() (1229–1236); free robust_prune() (1671–1678)
  - Details: Distances are squared L2, but domination uses inter_dist < alpha · dist_i. For Euclidean‑intended α, the correct squared‑distance analogue is inter_dist < (alpha^2) · dist_i. Current test is stricter (uses √α effectively), over‑pruning neighbors and harming connectivity/recall.
  - Web validation: Vamana pruning (DiskANN) uses α on Euclidean distances; when operating in squared space, thresholds must be adjusted accordingly. See MSR DiskANN paper and reference implementations.
  - Recommendation: In Phase 2, either operate in Euclidean space for the α check or scale threshold by alpha^2 when using squared distances; add unit tests on toy graphs verifying diversity and degree bounds.
- [ ] Medium: Disk I/O path does synchronous per‑neighbor vector loads in beam_search; no prefetching
  - Location: beam_search() (1270–1314, 1346–1365)
  - Details: For each expansion, vectors are loaded via std::ifstream with no batched prefetch or readahead; neighbor lists are fetched from cache or in‑memory graph only (async neighbor I/O pathways exist but are unused). Severe random‑IO amplification on HDD/SSD.
  - Web validation: DiskANN designs batching/prefetch (PQ distance first, then exact refine) to reduce random I/O.
  - Recommendation: Introduce batched async prefetch of neighbor vectors (queue up next frontier); consider PQ‑assisted screening before exact loads when use_pq_distance=true.
- [ ] Medium: Search parameters are not enforced/used
  - Location: VamanaSearchParams.use_pq_distance, filter_mask/filter_size, cache_nodes, init_list_size (60–69 in header); usage in Impl::search/beam_search (468–510, 1250–1367)
  - Details: PQ‑assisted distance, filtering, and cache sizing are unused; init_list_size used only when entry_points are empty.
  - Recommendation: Validate and honor these params; implement bitmap filtering and optional PQ‑screened beam.
- [ ] Medium: Parameter validation gaps in build()
  - Location: build() (402–422)
  - Details: Checks only basic shape; missing degree≥1; L≥degree; alpha>1; max_iters≥1; pq_m≥1; pq_bits∈{4,8}; shard_size≥1.
  - Recommendation: Add explicit precondition errors with actionable messages.
- [ ] Medium: Incomplete mmap/read path
  - Location: load() (917–1007); get_neighbors() mmap path (644–651)
  - Details: load() does not mmap existing files nor populate graph_offsets_; get_neighbors() mmap branch depends on offsets populated elsewhere.
  - Recommendation: Add open_mmap_read() and initialize offsets/counters; or remove mmap read path until complete.
- [ ] Medium: Graph construction quality concerns (baseline OK but simplistic)
  - Location: build_initial_graph() (1049–1069); refine_graph() (1071–1113); greedy_search_internal() (1133–1197)
  - Details: Initial graph is random; refinement uses greedy L‑list search + RobustPrune with undirected reciprocal insertion. Reasonable baseline but may diverge from Vamana nuances (e.g., medoid seeding, candidate list management). No tests cover this.
  - Web validation: Vamana recommends careful candidate maintenance and α‑diversity; MSR codebases document additional heuristics.
  - Recommendation: Add correctness/quality tests (connectivity, recall vs brute force) and compare against reference implementations on small datasets.
- [ ] Medium: Determinism and threading
  - Location: VamanaBuildParams.num_threads/two_pass/shard_size unused; search is read‑only but uses caches without documented determinism guarantees.
  - Recommendation: Document determinism expectations (same seed → same graph); note platform and thread‑schedule caveats; either use or remove thread/shard/two_pass params.
- [ ] Medium: API surface gaps vs usage
  - Location: IndexManager usage (src/index/index_manager.cpp ~1046–1060; 1753–1761)
  - Details: DiskGraphIndex is instantiated and build() is used in conversion/creation flows. Absence of add_vectors/batch_search may block planned features.
  - Recommendation: Align API with IndexManager expectations; stub or implement missing pieces.
- [ ] Low: Performance hot spots
  - Location: greedy_search_internal visited set (1148–1156, 1188–1196)
  - Details: std::unordered_set for visited incurs heap traffic; typical ANN implementations use fixed‑size bitsets or epoch‑tagged arrays for O(1) marking.
  - Recommendation: Consider bitset/epoch table for visited; micro‑benchmark.
- [ ] Low: Unused/placeholder cache hooks
  - Location: comments “cache temporarily disabled” (1167–1169), (1486–1493), (1495–1500)
  - Details: Indicates planned LRU cache integrations currently disabled.
  - Recommendation: Track with TODOs and tests before re‑enabling.

- Cross‑references
  - Tests: No disk_graph unit tests found under tests/unit (directory listing reviewed)
  - Usage sites: src/index/index_manager.cpp (conversion to DiskANN; build path)
  - External refs: Microsoft Research DiskANN (https://github.com/microsoft/DiskANN); Filtered‑DiskANN (SIGMOD 2023); NeurIPS 2019 DiskANN paper.


### include/vesper/index/cgf.hpp

- [ ] Medium: Parameter constraints and preconditions not fully specified
  - Location: CgfBuildParams (33–60); CgfSearchParams (63–83)
  - Details: Bounds/relationships not stated: n_super_clusters≥1 or 0=auto; n_projections≥1; nlist≥1; pq_m≥1 and dim%pq_m==0 at train/add; pq_nbits∈{4,8}; mini_hnsw_M≥2; mini_hnsw_ef≥mini_hnsw_M; cluster_graph_threshold≥1; num_threads≥0; training_sample_size≥1; predictor_epochs≥0. Search: k≥1; max_probe≥0; rerank_pool_size≥k when use_exact_rerank.
  - Web validation: FAISS IVF/HNSW parameter guidance; Vesper header style in ivf_pq.hpp and hnsw.hpp requires explicit preconditions.
  - Recommendation: Expand header docs with explicit constraints and enumerate error codes returned on violations.

- [ ] Medium: Metric support not documented (implicitly L2 squared)
  - Location: Class preamble and search docs (184–239)
  - Details: CGF currently assumes L2 squared throughout the cascade (coarse projections, PQ filtering, mini‑HNSW). Header does not state metric; callers may assume cosine/IP support.
  - Web validation: FAISS documents metric per index type; HNSW (L2/IP) variants documented explicitly.
  - Recommendation: State metric = L2 squared for v1; note roadmap for other metrics.

- [ ] Medium: Determinism and threading guarantees not specified
  - Location: Class docs (184–291)
  - Details: Build/search concurrency and determinism are unspecified: whether search is thread‑safe; whether add/save/load may run concurrently; determinism of learned probing and mini‑graph builds given seeds.
  - Web validation: Vesper rules require explicit thread‑safety and determinism notes in public headers.
  - Recommendation: Document: search is thread‑safe; train/add/optimize/save/load are exclusive; same seeds → identical behavior (subject to fixed toolchain) or explicitly caveat experimental status.

- [ ] Low: “confidence_threshold” naming conflates recall/probe semantics
  - Location: CgfBuildParams (41–42) and CgfSearchParams (74–75)
  - Details: Field name implies statistical confidence but used as recall/probing target internally; could confuse users.
  - Recommendation: Clarify semantics or rename in a future version; keep API stable for now and document mapping (e.g., used to cap cluster probes).

- [ ] Low: Serialization/ABI notes missing in header
  - Location: save()/load() docs (253–267)
  - Details: No mention of versioning/checksums/endianness; implementation is stubbed.
  - Recommendation: Document intended v1.1 sectioned format and backward‑compat expectations.

### include/vesper/index/cgf_capq_bridge.hpp

- [ ] Medium: Stage‑1/2/3 operate over full storage view (no cluster pre‑filter)
  - Location: CapqFilter::search (42–96)
  - Details: The CAPQ bridge scans all vectors for Hamming/q4/q8 stages. In CGF, CAPQ should be applied after cluster pre‑selection to avoid O(N) scans.
  - Web validation: Multi‑stage ANN systems (FAISS rerank, ScaNN) filter candidates before refinement.
  - Recommendation: Note in docs that bridge is a building block; when used under CGF, pass cluster‑restricted views.

- [ ] Medium: ID width truncation in bridge
  - Location: search() returns std::vector<std::uint32_t> (42–46, 93–95)
  - Details: Bridge downcasts IDs to 32‑bit; the top‑level CgfIndex upcasts back to 64‑bit. For datasets with >2^32 IDs this will collide.
  - Recommendation: Return 64‑bit IDs from the bridge or make width configurable; document current limitation.

- [ ] Medium: Projection path uses FWHT‑64 on padded input without normalization notes
  - Location: 47–57
  - Details: Non‑64D inputs are zero‑padded to next power‑of‑two and FWHT‑64 applied to first 64 entries. No note on normalization/energy scaling.
  - Web validation: FWHT is orthogonal up to normalization; CAPQ whitening follows, but clarify assumptions.
  - Recommendation: Document the projection behavior; in Phase 2 consider explicit normalization to preserve scale.

- [ ] Low: Determinism/thread‑safety not documented
  - Location: class docs (25–41), search (42–96)
  - Details: Seeds imply determinism; thread‑safety for read‑only search should be stated.
  - Recommendation: Add brief notes (read‑only operations are thread‑safe; initializer must happen before concurrent use).

### src/index/cascaded_geometric_filter.cpp (deep review)

- [ ] Medium: Non‑standard build structure — aggregates .cpps via #include
  - Location: includes of component TUs (24–27)
  - Details: TU includes other .cpp files (coarse_filter.cpp, hybrid_storage.cpp, smart_ivf.cpp, mini_hnsw.cpp). This complicates build and violates layering; CMake also comments out these sources.
  - Recommendation: In Phase 2, refactor to proper headers/implementation units and add to CMake; keep file local while auditing.

- [ ] Medium: Missing header for std::unordered_set
  - Location: use in search() progressive refinement (267–289)
  - Details: Uses std::unordered_set without including <unordered_set>. May compile by transitive includes but not guaranteed.
  - Recommendation: Include <unordered_set> explicitly.

- [ ] Medium: Candidate refinement and distance paths are stubs/mis‑specified
  - Location: search() Stage‑4 refinement (262–307)
  - Details: MiniHNSW search returns results but mapping back to storage uses hybrid_storage_->get_vector(id) and .mini_graph_idx without defined contract. Exact distance recompute path is incomplete and performs O(N·clusters) scans.
  - Recommendation: Specify reverse lookup contracts in HybridStorage (id→storage_idx); implement efficient mapping; add tests.

- [ ] Low: Statistics/telemetry are inconsistent
  - Location: CascadeStats (31–50) and usage (220–231, 260–321)
  - Details: get_stage1_reduction divides by total_queries*1000; overall_reduction computes stage4/total_queries. Units/methodology unclear; avg_recall unused.
  - Recommendation: Define telemetry precisely (per‑query counts, true elimination ratios, recall estimates) and reset/aggregate correctly.

- [ ] Low: Memory accounting underestimates dynamic allocations
  - Location: get_memory_usage() (340–352)
  - Details: Uses sizeof(SkylineSignature) × count; ignores internal vectors’ heap memory.
  - Recommendation: Expose detailed memory stats from components; label totals as estimates.

### src/index/cgf.cpp (deep review)

- [ ] High: Compile‑time bug — calls non‑existent CgfBuildParams::max_probe_clusters()
  - Location: train() config mapping (197–209), specifically 201
  - Details: CgfBuildParams has no member function max_probe_clusters(); helper exists as Impl::max_probe_clusters() at 421–427. This will not compile if this TU is built.
  - Recommendation: Phase 2 fix: use max_probe_clusters() helper or map from params.max_probe with fallback.

- [ ] High: search_batch parallel path writes into un‑sized vector with data race
  - Location: search_batch() (267–311)
  - Details: results.reserve(n_queries) without resize; threads assign results[q] under a mutex but ‘q’ index may be out‑of‑range; also pushes in sequential branch leading to inconsistent shape.
  - Recommendation: Resize results to n_queries; in parallel path write to pre‑sized slots; consider per‑thread buffers and join.

- [ ] High: Serialization is stubbed and not versioned
  - Location: save() (313–339); load() (341–368)
  - Details: Writes “CGF1” + dim only; no schema/versioning/checksums; load() sets trained_=true without reconstructing components.
  - Web validation: Vesper serialization gates (v1.1 sectioned, checksums, backward compat).
  - Recommendation: Implement v1.1 sectioned format; add roundtrip/compat tests.

- [ ] Medium: Temporary CAPQ‑only prefilter path in public search
  - Location: search() (254–263)
  - Details: Returns CAPQ prefilter IDs with distance=0.0 for diagnostics; violates API contract (distances are not meaningful).
  - Recommendation: Gate behind debug flag or keep internal; ensure public search always returns meaningful distances.

- [ ] Medium: Predictor and mini‑graph stubs lack contracts/tests
  - Location: ClusterPredictor::Impl (18–94); MiniHnsw::Impl (118–151)
  - Details: Both are scaffolding with simplified logic; no deterministic seeding documented; stats() fabricates edges from counts only.
  - Recommendation: Document experimental status; add contracts for determinism and accuracy gates before enabling in main build.

- [ ] Low: Non‑standard TU include of cascaded orchestrator
  - Location: #include "cascaded_geometric_filter.cpp" (10)
  - Details: Couples TU ordering and increases compile units’ size.
  - Recommendation: Refactor to headers/implementation in Phase 2.

### include/vesper/index/index_manager.hpp

- [ ] Medium: QueryConfig lacks target_recall; planner uses hardcoded 0.95
  - Location: QueryConfig (79–101); QueryPlanner uses fixed 0.95 target (see src/index/query_planner.cpp:328)
  - Details: Public QueryPlanner tests/spec anticipate a configurable target recall (e.g., config.target_recall), but QueryConfig does not expose it. The planner currently hardcodes 0.95, reducing tunability and causing header/tests/spec divergence.
  - Web validation: FAISS/ScaNN expose recall/accuracy vs. latency tradeoffs via parameters; configurable targets are common in cost-based planners.
  - Recommendation: Add target_recall to QueryConfig (header-only change) and thread it through planner scoring. Update docs and tests accordingly.

- [ ] Low: Quantization feature flags exposed in build config but integration unspecified
  - Location: IndexBuildConfig (62–76)
  - Details: enable_rabitq/enable_matryoshka and related fields are exposed, but their semantics at the manager level (e.g., how they affect add/search) are not documented.
  - Recommendation: Document contracts at IndexManager level (what transforms are applied; persistence/compat guarantees; determinism and seeds).

- [ ] Low: Thread-safety guarantees not fully specified for hybrid mode
  - Location: Class doc/preamble and method comments (135–199)
  - Details: Search is documented thread-safe; add/update are safe with concurrent reads. When multiple indexes are active (Hybrid), clarify cross-index consistency guarantees during concurrent updates and search.
  - Recommendation: Expand header docs: define read/write epoch model; state that results reflect last committed epoch; document rebuild/optimization effects.

### src/index/index_manager.cpp

- [ ] High: QueryPlanner tuning discarded; plan.config not applied
  - Location: search() (351–366 selects plan.index; 381–418/493–503 use config.ef_search/nprobe/l_search instead of plan.config)
  - Details: Planner returns QueryPlan with tuned parameters (ef_search/nprobe/l_search), but IndexManager ignores these and uses the caller’s base config. This defeats cost-based optimization and makes planner tests misleading.
  - Web validation: Cost-based planners must execute the chosen plan, including tuned parameters.
  - Recommendation: Apply plan.config when invoking the selected index. Record actual time/recall back into planner stats.

- [ ] High: ID semantics inconsistent for DiskGraph (internal 32-bit vs external 64-bit)
  - Location: search() conversion (498–503); apply_diskgraph_batch() ignores all_ids (842–854); update() existence check (631–634); tombstone calls cast to uint32 (833, 649, 673, 789)
  - Details: DiskGraph uses contiguous internal IDs [0..N), but IndexManager surfaces external 64-bit IDs elsewhere. Manager returns DiskGraph internal IDs to users, checks existence by querying get_vector(external_id), and rebuilds ignoring the preserved all_ids list. Tombstone and metadata paths down-cast to 32-bit. This breaks cross-index coherence and can corrupt ID space once updates occur.
  - Web validation: FAISS and vector DBs maintain consistent external IDs with explicit mapping layers.
  - Recommendation: Introduce a stable external↔internal ID mapping for DiskGraph within IndexManager (or inside DiskGraph); rebuild must preserve mapping; use 64-bit throughout public surfaces; avoid narrowing casts.

- [ ] High: optimize() returns early; conversion/repair logic is dead code
  - Location: optimize() (956 returns {}; code at 961–1076 unreachable)
  - Details: The method exits before executing compaction/repair/index-conversion logic; comments reference an incremental repair coordinator. As written, optimize() is a no-op aside from tombstone compaction pre-checks.
  - Recommendation: Remove early return or refactor phases behind feature gates; ensure conversion logic executes and is tested.

- [ ] High: Serialization manifest uses raw binary of enums/structs; no checksums or endianness
  - Location: save()/load() (1094–1161, 1189–1323)
  - Details: Writes enum/struct bytes via reinterpret_cast without endianness/versioned sections or integrity checks. This violates Vesper’s serialization/ABI stability gates and is not portable across compilers/architectures.
  - Web validation: Vesper v1.1 sectioned formats with checksums/backward-compat gates.
  - Recommendation: Move to sectioned v1.1 format with explicit field tags, sizes, checksum; validate on load; document compatibility.

- [ ] Medium: Planner/manager stats never updated; memory enforcement heuristics ineffective
  - Location: stats fields (1813–1817); get_stats() usage (871–906); enforce_memory_budget() usage_score (1447–1464)
  - Details: query_count/total_time_ms/measured_recall are never incremented/updated during search, so usage_score=0 and adaptation never triggers.
  - Recommendation: In search paths, record timings and optionally measured recall when known; update per-index stats and feed back into planner via update_stats().

- [ ] Medium: Hardcoded temporary path breaks portability
  - Location: enforce_memory_budget() temp save path (≈1531; “/tmp/…”)
  - Details: POSIX-specific path; fails on Windows and is not configurable.
  - Recommendation: Use platform utils (safe_getenv("TMPDIR"/"TEMP") with fallback), or accept a tmp directory in config.

- [ ] Medium: Environment overrides applied per call can break determinism
  - Location: apply_rerank_env_overrides() used in search() (372–377)
  - Details: Reading env vars at query time can change behavior mid-run and across processes, violating determinism guarantees unless documented.
  - Recommendation: Snap env-derived settings at build() or constructor time; document determinism; optionally guard behind a debug/diagnostic flag.

- [ ] Medium: DiskGraph batch rebuild ignores IDs and tombstones width
  - Location: apply_diskgraph_batch() (831–846)
  - Details: Rebuild collects all_ids but never uses them; existing/tombstoned handling narrows to uint32. External IDs are lost.
  - Recommendation: Preserve external IDs and apply tombstone filter in 64-bit; ensure rebuilt index maintains mapping.

- [ ] Low: search_batch is sequential; no parallelization
  - Location: search_batch() (566–581)
  - Details: Simple for-loop over queries; misses easy speedup via parallel_for with bounded threads. Correctness OK.
  - Recommendation: Consider parallelization with stable ordering or return-permutation.

- [ ] Low: Exact rerank uses local kernels instead of centralized dispatch
  - Location: l2_sqr_scalar/avx2/l2_sqr_fast in anonymous namespace (46–132); used at 449–453
  - Details: Duplicates distance logic rather than using kernels/dispatch.hpp, risking divergence.
  - Recommendation: Route through kernels dispatcher for consistency, SIMD caps, and testing coverage.

### include/vesper/kernels/distance.hpp

- [ ] Medium: Cosine zero-norm semantics not uniform across backends
  - Location: cosine_similarity (110–155)
  - Details: Scalar path assumes precondition (norms > 0) and divides by denom without guard. AVX backends explicitly guard and return 0.0 when denom==0. This creates backend-dependent behavior if precondition is violated (e.g., zero vectors), harming determinism.
  - Web validation: FAISS rejects zero-norm for cosine or normalizes; numerical best practice is to define explicit behavior for degenerate norms.
  - Recommendation: Specify and enforce a single contract for zero-norm cases (e.g., return 0 similarity and 1 distance) across all backends; add tests.

- [ ] Low: No non-negativity clamp for L2^2; Accelerate backend clamps
  - Location: l2_sq (38–75)
  - Details: Scalar/AVX paths can return tiny negative values due to FP round-off; Accelerate path clamps to ≥0.0. Cross-backend drift possible.
  - Web validation: Kahan/Higham on stable summation; common practice clamps small negatives to 0 for squared norms.
  - Recommendation: Either document current behavior or clamp non-negative consistently across backends; add parity tests.

- [ ] Low: Missing noexcept on reference kernels
  - Location: l2_sq (38), inner_product (77), cosine_similarity (110), cosine_distance (157)
  - Details: Hot-path kernels are not marked noexcept; wrapper functions in scalar backend are noexcept. Minor API inconsistency.
  - Recommendation: Mark reference kernels noexcept for consistency with KernelOps signature.

- [ ] Medium: Numeric robustness — cosine denom can underflow to 0 → NaN/Inf
  - Location: 153–155 (denominator computation and division)
  - Details: `denom = sqrt(na2_total) * sqrt(nb2_total); return dot/denom;` relies on precondition (norms > 0). For subnormal inputs, `na2_total` or `nb2_total` may underflow to 0, yielding division-by-zero → Inf/NaN, violating Vesper numeric policy (no NaN/Inf from distance kernels).
  - Web validation: IEEE 754-2019 (division-by-zero and NaN propagation) — authoritative reference.
  - Recommendation: Keep scalar path as reference but add a documented "safe" variant (e.g., `cosine_similarity_safe`/`cosine_distance_safe`) that clamps the norm with epsilon (documented) to avoid NaN/Inf; alternatively, clamp denom via `std::max(denom, eps)` with a comment about semantics. Ensure unit tests cover tiny‑norm vectors.

- [ ] Low: Cosine range not clamped; cosine_distance may become slightly negative
  - Location: 157–160 (`return 1.0f - cosine_similarity(...)`)
  - Details: Due to FP error, cosine can be slightly >1 or <−1. Then `1 - cos` can be negative or >2 by tiny epsilons, which may surprise callers that assume distance ∈ [0,2].
  - Recommendation: Optionally clamp cosine to [−1,1] (or clamp distance to [0,2]) in the safe variant; document that the raw variant may have small ULP excursions and that ranking is unaffected within tolerances.

- [ ] Low: Prefetch stride hard-coded to +16 elements
  - Location: 50–54 (`scalar_prefetch(pa + i)`/`scalar_prefetch(pb + i)` with `i+16 < n`)
  - Details: The prefetch helper adds `+16` elements internally; guarded by `i+16 < n`. Functionally correct, but the stride is implicit and not dimension-aware.
  - Recommendation: Add a brief comment documenting the prefetch distance and cache-line intent; consider centralizing prefetch distance in platform constants to avoid duplication with intrinsics wrappers.

### src/kernels/dispatch.cpp

- [ ] Medium: AVX-512 backend header included on all x86_64 builds
  - Location: Includes (11–14)
  - Details: avx512.hpp is included even when `__AVX512F__` is not defined; although calls are gated, some toolchains may still parse intrinsics and require target flags. Portability risk.
  - Web validation: Typical pattern is to guard includes with feature macros or provide stub headers.
  - Recommendation: Wrap avx512.hpp include with `__AVX512F__` or provide a stub get_avx512_ops() declaration when not available.

- [ ] Medium: Accelerate l2 uses aa+bb−2ab identity; potential cancellation
  - Location: l2_sq_accel (27–38)
  - Details: Identity can lose precision for near-identical vectors (catastrophic cancellation) relative to FMA(diff,diff). Behavior differs from scalar/AVX paths.
  - Web validation: Intel/FAISS implementations favor direct diff^2 accumulation with FMA for stability.
  - Recommendation: Consider using the same accumulation scheme or document/cover with tolerances; clamp ≥0 retained.

- [ ] Low: Env-based backend overrides affect reproducibility across runs
  - Location: get_simd_override()/get_backend_name_override() (143–188)
  - Details: Backend selection via env vars can change results across executions; values are snapped once but behavior is externally mutable.
  - Recommendation: Document determinism implications; allow explicit configuration via API to supersede env.

### include/vesper/kernels/backends/stub_avx2.hpp (cross-ref)

- [ ] High: KernelOps initializer missing batch function pointers (compile-time error)
  - Location: get_stub_avx2_ops() (21–23)
  - Details: KernelOps currently has 6 members (incl. batch funcs) but stub initializer provides 4; this will not compile in any TU including scalar.hpp.
  - Web validation: N/A (API conformance).
  - Recommendation: Update stub to include batch_l2_sq and batch_inner_product pointers (delegating to scalar), or remove/guard stub include.

### include/vesper/kernels/backends/stub_neon.hpp (cross-ref)

- [ ] High: KernelOps initializer missing batch function pointers (compile-time error)
  - Location: get_stub_neon_ops() (21–23)
  - Details: Same mismatch as AVX2 stub; breaks builds including scalar.hpp on platforms with these headers.
  - Recommendation: Mirror scalar backend by wiring batch function pointers; optionally mark NEON stub behind feature guard.

### include/vesper/kernels/backends/avx2.hpp (doc)

- [ ] Low: Cosine similarity doc claims range [0,1]
  - Location: Docstring for avx2_cosine_similarity (156–165; line 163)
  - Details: Cosine similarity range is [-1,1].
  - Recommendation: Fix documentation; add bounds test like in simd_kernels_comprehensive_test.

### include/vesper/kernels/backends/avx512.hpp (doc)

- [ ] Low: Cosine similarity doc claims range [0,1]
  - Location: Docstring for avx512_cosine_similarity (169–177)
  - Details: Cosine similarity range is [-1,1].
  - Recommendation: Fix documentation for correctness.

### include/vesper/index/fast_hadamard.hpp

- [ ] Medium: Unconditional <immintrin.h> include in public header
  - Location: includes (16)
  - Details: Header includes SIMD intrinsics unguarded; breaks portability on non‑x86 toolchains and violates header minimality. Implementation file already guards by platform.
  - Web validation: Intel Intrinsics require target flags; common practice is to guard includes or confine intrinsics to .cpp.
  - Recommendation: Guard with architecture macros or remove from header; keep intrinsics confined to .cpp to avoid leaking platform specifics.

- [ ] Medium: Concurrency/thread-safety not documented; mutable workspace shared
  - Location: class members (72–74); methods (42–57)
  - Details: Methods are const but mutate `workspace_` via `mutable`. Concurrent calls on the same instance race on shared buffer. Header claims “orthogonal transformations” but provides no thread-safety guarantees.
  - Web validation: Vesper concurrency policy requires explicit thread-safety docs.
  - Recommendation: Document: FastHadamard is not thread-safe for concurrent calls on the same instance; per-thread instances required. Optionally note that separate instances are safe.

- [ ] Low: `log2_dim_` appears unused
  - Location: member (71)
  - Details: Stored but not read in current implementation; minor maintenance smell.
  - Recommendation: Remove or use in loop setup; otherwise document intent.

- [ ] Medium: API/docs imply “orthogonal rotation” for non‑power‑of‑two dims without caveat
  - Location: class doc (20–25), ctor doc (28–33)
  - Details: Header says non‑power‑of‑two dims “will be padded”, but does not disclose that only first `dim_` outputs are written back. This truncation breaks orthonormality/invertibility for `dim_`≠power‑of‑two.
  - Web validation: FWHT is orthonormal on R^{2^k} with 1/√n scaling; truncating outputs is not energy‑preserving on the original R^{dim}.
  - Recommendation: Either (a) restrict to power‑of‑two dims at API level, or (b) document that for non‑power‑of‑two dims, transform is HD on padded space and results are truncated (not strictly orthonormal on R^{dim}). Consider returning padded outputs or adding a projection stage.

### src/index/fast_hadamard.cpp

- [ ] High: Non‑power‑of‑two handling discards energy and violates claimed orthogonality
  - Location: rotate_inplace (57–81)
  - Details: Input is zero‑padded to `padded_dim_`, transformed with HD, then only first `dim_` outputs are written back. For `dim_`≠power‑of‑two this is not an orthonormal mapping on R^{dim_}; energy spreads across all `padded_dim_` outputs and truncation distorts norms despite 1/√n scaling.
  - Web validation: FWHT orthogonality holds on full length with normalization; partial truncation is not energy preserving. See “Walsh–Hadamard transform” (orthonormal basis on length 2^k).
  - Recommendation: Document limitation prominently; in Phase 2 consider: (1) restrict to power‑of‑two dims; (2) produce full `padded_dim_` output; or (3) follow FJLT‑style random projection that preserves norms in expectation.

- [ ] Medium: Public header claims AVX2; implementation uses guards correctly but header leaks intrinsics
  - Location: fwht_avx2 (99–132) and header include (fast_hadamard.hpp:16)
  - Details: Implementation guards AVX2 path; header’s unconditional intrinsics include still risks portability.
  - Recommendation: Mirror dispatch pattern used in kernels (guard includes and/or confine to TU).

- [ ] Medium: Concurrency — shared `workspace_` across calls
  - Location: rotate_inplace (57–81); members (72–74 in header)
  - Details: `workspace_` is reused per call; using the same instance across threads causes data races.
  - Recommendation: Document non‑thread‑safe behavior; consider per‑call scratch (passed by caller) or thread‑local buffers (documented determinism impact) in future.

- [ ] Low: Parameter validation and docs (dim==0, stride semantics) are implicit
  - Location: ctor (41–55), rotate_batch (91–97)
  - Details: `dim==0` results in no‑op; `stride==0` defaults to dim_. These behaviors aren’t documented in header.
  - Recommendation: Add header notes on edge cases; optionally enforce `dim>0` as precondition.

### Cross‑references and CAPQ integration

- [ ] Info: CAPQ uses a dedicated FWHT‑64 path with correct normalization
  - Location: include/vesper/index/capq_util.hpp (32–34); src/index/capq_util.cpp (23–38)
  - Details: `fwht64_inplace` implements 6 butterfly stages and 1/8 scaling, matching orthonormal FWHT‑64. This is independent of FastHadamard and used by CAPQ sketch computation.
  - Recommendation: Keep CAPQ path; ensure any future unification maintains exact FWHT‑64 parity.

- [ ] Medium: No unit tests target FastHadamard/FastRotationalQuantizer directly
  - Location: tests/unit/ (no FWHT tests found; `capq_*` tests exist)
  - Details: SIMD and scalar kernels have comprehensive parity tests; FWHT classes lack direct tests (power‑of‑two dims, non‑power‑of‑two behavior, determinism with fixed seeds).
  - Recommendation: Add tests: (a) FWHT‑64 parity vs scalar reference; (b) norm preservation for power‑of‑two; (c) document and test non‑power‑of‑two behavior; (d) seed determinism; (e) concurrency negative test (UB avoided by design).

- [ ] Medium: FastRotationalQuantizer distance estimation is heuristic and undocumented
  - Location: estimate_l2_distance (246–319)
  - Details: Computes sum of squared code differences and divides by average scale squared; ignores per‑dimension offsets/scales in reconstruction. Accuracy trade‑offs undocumented.
  - Recommendation: Document approximation and expected error bounds; add tests comparing against exact L2 on reconstructed floats; consider per‑dim scaling in Phase 2.

### include/vesper/index/aligned_buffer.hpp (header-only)

- [ ] Medium: set_centroid()/from_vectors() allow partial copies without validation
  - Location: set_centroid (117–126), from_vectors (139–143)
  - Details: Copies source length without enforcing source.size()==dim_. Shorter inputs leave tail of centroid row unchanged (stale data); longer inputs silently truncate. Leads to correctness risk depending on call sites.
  - Web validation: C++ container best practices recommend validating sizes for fixed-size views; FAISS centroid I/O enforces exact dimension lengths.
  - Recommendation: Document precondition (source length must equal dim_). In Phase 2, add asserts or explicit error paths; optionally zero-fill remainder when shorter to avoid stale data.

- [ ] Medium: Index bounds and invariants not documented
  - Location: operator[]/get_centroid (98–114) and dimension/stride invariants (176–189)
  - Details: No bounds checking for i<k_; assumes stride_>=dim_ and alignment invariants. Callers can trigger OOB access if misused.
  - Recommendation: Document invariants and preconditions in header; consider debug-mode asserts.

- [ ] Medium: Concurrency/thread-safety unspecified
  - Location: class AlignedCentroidBuffer (87–189)
  - Details: API returns raw pointers/spans; concurrent writers/readers across threads may race; prefetch functions hint multi-thread use but no guidance on false sharing or per-thread partitioning.
  - Web validation: Vesper concurrency policy requires explicit thread-safety docs; cache-line alignment is per-row but contention can still occur.
  - Recommendation: Document: not thread-safe for concurrent writes to same row; rows start at 64B boundaries to reduce false sharing; per-thread disjoint row updates are safe.

- [ ] Medium: AlignedDistanceMatrix from_vectors() does not validate shape
  - Location: 236–243
  - Details: Uses min sizes and copies sub-rectangles without enforcing matrix[i].size()==k_. Risk of partial/garbage data in remaining entries.
  - Recommendation: Document precondition; in Phase 2 enforce consistent shapes or zero remaining cells.

- [ ] Low: Documentation oversell — “NUMA-aware allocation support” not implemented here
  - Location: File header (13–14)
  - Details: This header uses std::vector with AlignedAllocator (64B alignment). NUMA features live under include/vesper/memory/numa_allocator.hpp and are not integrated.
  - Recommendation: Reword to “compatible with NUMA allocators”; optionally add constructors taking allocator to integrate NUMA in Phase 2.

- [ ] Low: Prefetch addresses may cross row end
  - Location: prefetch_read/prefetch_write (163–175)
  - Details: Prefetches ptr and ptr+16 floats (two cache lines). For small dims this may prefetch beyond row boundary. Prefetch is generally safe but can trip analyzers/tools.
  - Web validation: Intel Software Optimization Manuals indicate prefetch of invalid addresses typically does not fault but is not guaranteed across all environments/tools.
  - Recommendation: Guard second prefetch when dim_<16; or document analyzer expectations; keep as perf hint.

- [ ] Low: Memory overhead from stride padding not documented
  - Location: align_to_cache_line/stride (178–189)
  - Details: Memory use is k × ceil(dim/16) × 16 floats. For small dims memory overhead can be significant.
  - Recommendation: Add note in docs and usage sites; expose accessor for padded stride (already present) and recommend using it for iteration.

- [ ] Low: AlignedAllocator compile-time constraints not documented
  - Location: AlignedAllocator (30–80)
  - Details: Requires Alignment to be power-of-two and >= alignof(T); enforced at runtime by platform::aligned_allocate. Not stated in template doc.
  - Recommendation: Add template docs and/or static_asserts; reference platform::aligned_allocate contract.


- [ ] Medium: AlignedAllocator::allocate throws in allocation paths used within training loops
  - Location: AlignedAllocator::allocate (49–61); used by std::vector in AlignedCentroidBuffer (87–189) and AlignedDistanceMatrix (195–258)
  - Details: Allocation failure throws std::bad_alloc / std::bad_array_new_length. While most allocations occur at construction, k-means paths create AlignedDistanceMatrix during updates; exceptions on performance-critical loops violate Vesper “no exceptions on hot paths”.
  - Recommendation: In Phase 2, offer non‑throwing construction via caller‑supplied buffers or PMR with error return (std::expected). Document allocation behavior; pre‑allocate where possible.

- [ ] Low: Public header uses std::span in API
  - Location: get_centroid()/row() (107–114, 220–223)
  - Details: std::span in public headers is fine for header-only consumption but is not a stable binary ABI across DSOs on older toolchains. Aligns with policy to prefer C API for cross‑DSO use.
  - Recommendation: Add note that C++ API is not ABI‑stable; prefer C API for cross‑boundary scenarios.

- [ ] Low: to_vectors()/from_vectors() are heavy utility helpers
  - Location: 128–143; 225–243
  - Details: Allocate/copy O(k·dim) data; not suitable for hot paths.
  - Recommendation: Mark as compatibility helpers only; recommend span‑based row access in performance‑sensitive code.

### Cross-references and usage

- ProductQuantizer codebooks
  - Location: src/index/product_quantizer.cpp (lines ~60–66, ~481–489)
  - Details: Uses AlignedCentroidBuffer for PQ codebooks; serialization reads/writes only dim elements per row (not stride). Ensure callers never write beyond dim.

- KmeansElkan aligned distance matrix
  - Location: include/vesper/index/kmeans_elkan.hpp (112–116); src/index/kmeans_elkan.cpp (135–147)
  - Details: Uses AlignedCentroidBuffer with AlignedDistanceMatrix and SIMD matrix routines.

- Kernels batch distances integration
  - Location: include/vesper/kernels/batch_distances.hpp (114–126, 482–498)
  - Details: AVX2 path assumes dimension multiple-of-8 for vectorized portion and handles remainder; benefits from per-row 64B alignment.

### include/vesper/core/memory_pool.hpp

- [ ] High: Overflow-unsafe exhaustion check can wrap and allow OOB
  - Location: MemoryArena::allocate (63–74), specifically `if (offset + bytes > size_)` at 68
  - Details: Uses `offset + bytes > size_` which can overflow `size_t` and pass the check, leading to out-of-bounds writes. Safer pattern is `if (bytes > size_ - offset)` after verifying `offset <= size_`.
  - Web validation: Common bump-allocator guidance requires power-of-two align and overflow-safe checks (see StackOverflow align discussion; Nick Fitzgerald “Always Bump Downwards”).
  - Recommendation: In Phase 2, change the condition to `if (offset > size_ - bytes)` or `if (bytes > size_ - offset)`; validate `alignment != 0` and power-of-two.

- [ ] High: Scope-escape hazard for pooled containers can cause UAF
  - Location: PoolScope dtor resets arena (210–212); pooled helpers (PooledVector/make_pooled_vector at 227–239)
  - Details: `PoolScope` calls `reset()` in its destructor, invalidating all storage from the arena. Any `PooledVector`/pmr containers allocated in that scope must not escape it. Returning/moving a pooled container beyond the scope → dangling storage and use‑after‑free.
  - Web validation: pmr containers rely on the lifetime of their upstream memory_resource; monotonic/arena resources require non‑escaping allocations.
  - Recommendation: Document strict non‑escape rule in header; add debug assertions in helpers (Phase 2) and usage guidance (examples). Consider `[[nodiscard]]` helper that returns a scope‑bound handle.

- [ ] Medium: Alignment handling assumes power‑of‑two; not validated
  - Location: MemoryArena::align_up (97–100); allocate(alignment) (63–74)
  - Details: `align_up` uses bit‑masking which is only correct if `alignment` is a non‑zero power of two. PMR calls satisfy this precondition, but direct `ThreadLocalPool::allocate(bytes, alignment)` is public and undocumented.
  - Web validation: C++ pmr do_allocate requires `alignment` to be a power of two (cppreference; WG21 N3916/N4617).
  - Recommendation: Document precondition; add defensive `assert((alignment & (alignment-1))==0 && alignment!=0)` in debug builds (Phase 2).

- [ ] Medium: Thread affinity and safety of allocator not documented
  - Location: ThreadLocalPool::allocator (148–151); class preamble (136–144)
  - Details: Allocator and resource are thread‑local and not safe to use across threads. Copying a `polymorphic_allocator` to another thread can cause data races.
  - Recommendation: Document allocator is valid only on the creating thread; do not share across threads; prefer per‑thread construction.

- [ ] Medium: TempBuffer does not run element destructors
  - Location: TempBuffer (243–280)
  - Details: Raw arena allocation with pointer semantics; no destructor calls for contained elements on scope end. Safe only for trivially destructible Ts.
  - Recommendation: Document constraint explicitly; for non‑trivial Ts, use pmr containers so destructors run even if deallocate is a no‑op.

- [ ] Low: usage_ratio division by zero if arena size is zero
  - Location: ThreadLocalPool::stats (171–177)
  - Details: If `MemoryArena` were constructed with `size==0`, `usage_ratio` divides by zero. Default path uses 64MB, so practical risk is low.
  - Recommendation: Document `size>0` precondition; optionally guard in Phase 2.

- [ ] Low: align_up duplication across modules
  - Location: MemoryArena::align_up (97–100) vs vesper::platform::align_up
  - Details: Duplicated helpers increase drift risk.
  - Recommendation: Reuse `vesper::platform::align_up`; remove local duplicate (Phase 2).

- [ ] Low: Memory budget/per‑thread footprint not documented
  - Location: MemoryArena::DEFAULT_SIZE (33–36); ThreadLocalPool ctor (181–184)
  - Details: 64MB per thread by default; many threads can consume significant RAM before reuse/reset.
  - Recommendation: Document knob and provide env/param override pattern in Phase 2.

- [ ] High: Exceptions thrown in allocation paths violate no-exceptions-on-hot-paths
  - Location: MemoryArena ctor (36–44; throw at 42); ArenaResource::do_allocate (114–121; throw at 117); TempBuffer (245–252; throw at 250)
  - Details: Throwing std::bad_alloc in pool/arena paths used by k-means Elkan M-step and potentially kernel staging makes these code paths exceptionful; Vesper policy prohibits exceptions on hot paths.
  - Web validation: Vesper Coding Standards — hot paths use std::expected; C++ pmr guidance allows throwing in do_allocate, but Vesper policy overrides for hot paths.
  - Recommendation: Provide non-throwing variants returning std::expected or nullptr and require caller checks; reserve throw-based APIs for non-hot admin tooling; add noexcept to fast-path helpers.

- [ ] Medium: TempBuffer alignment should honor alignof(T)
  - Location: TempBuffer (245–252), allocate(count*sizeof(T)) with default alignment=64 at ThreadLocalPool::allocate
  - Details: For types requiring stricter alignment, 64 may be insufficient in principle; safer to use alignment = max(64, alignof(T)).
  - Recommendation: In Phase 2, change TempBuffer to request alignment = std::max<std::size_t>(64, alignof(T)); document assumption and add debug assert.

- [ ] Low: Missing noexcept on ThreadLocalPool::allocate/allocator/stats
  - Location: allocate (154–157), allocator (148–151), stats (171–177)
  - Details: These should be non-throwing; marking noexcept clarifies the contract and enables better codegen.
  - Recommendation: Annotate noexcept where appropriate; ensure any allocations route through non-throwing arena path.

### include/vesper/core/platform_utils.hpp

- [ ] High: noexcept on safe_getenv can terminate on allocation failure
  - Location: safe_getenv signature (14) and `std::string` construction (25, 31)
  - Details: Function is marked `noexcept` but performs dynamic allocation to build `std::string`. On OOM, `std::bad_alloc` would violate `noexcept` and call `std::terminate`.
  - Web validation: C++ exception guarantees — `noexcept` must not throw; string constructors may throw on allocation failure.
  - Recommendation: Remove `noexcept` or catch `std::bad_alloc` and return `std::nullopt` (Phase 2). Document allocation behavior.

- [ ] Medium: Inconsistent/tacit env parsing across code; no bool helper
  - Location: Consumers (e.g., src/kernels/dispatch.cpp 168–175; core/cpu_features.hpp 64–75)
  - Details: Call sites parse booleans by checking first char `'0'`/`'1'`; other strings ("true"/"false") treated as unset. Inconsistent parsing and duplicated logic.
  - Recommendation: Add `parse_env_bool(std::string_view)` utility with accepted forms {1/0, true/false, on/off, yes/no}; standardize call sites (Phase 2).

- [ ] Low: Thread‑safety note missing for POSIX getenv
  - Location: safe_getenv comment block (9–13)
  - Details: While `getenv` returns a pointer to static storage, concurrent `setenv/putenv` in other threads is unsafe.
  - Web validation: POSIX discussions highlight races with concurrent `setenv` affecting `getenv` readers.
  - Recommendation: Document that Vesper never mutates env at runtime; avoid concurrent env mutation in host apps.
- [ ] Low: Missing `errno.h` include for errno_t on Windows
  - Location: safe_getenv Windows branch (16–27)
  - Details: Uses errno_t but only includes `cstdlib`; MSVC defines errno_t in `errno.h`. Relying on transitive includes is brittle.
  - Recommendation: Explicitly include `errno.h` on Windows builds or avoid errno_t by checking return via _dupenv_s and GetLastError mapping.

- [ ] Low: Document empty-variable semantics difference across platforms
  - Location: safe_getenv docs (9–13) and tests
  - Details: On Windows, setting a var to empty removes it (nullopt); on POSIX, an empty var returns engaged optional with empty string.
  - Recommendation: Expand docstring to state this explicitly; keep current behavior.


### Cross‑references and usage

- Pooled memory in k‑means Elkan
  - Location: src/index/kmeans_elkan.cpp (346–354)
  - Details: Uses `core::PoolScope` and `make_pooled_vector` to group per‑iteration allocations under a scope — correct usage pattern.

- Backend selection via environment
  - Location: src/kernels/dispatch.cpp (160–175); include/vesper/core/cpu_features.hpp (64–75)
  - Details: `safe_getenv` used to pick SIMD backend or AVX‑512 policy; behavior depends on env parsing noted above.

### include/vesper/core/cpu_features.hpp (header-only)

- [ ] High: AVX-512 selection elsewhere ignores OS XCR0 enabling (illegal instruction risk)
  - Location: Cross-ref src/kernels/dispatch.cpp select_backend_auto (260–266) and detect_cpu_features (74–112)
  - Details: cpu_features.hpp correctly checks OSXSAVE and XCR0 required bits (16–49), but dispatch’s feature detection sets has_avx512f from CPUID.7:EBX[16] without verifying XCR0 (OS support). If compiled with `__AVX512F__`, select_backend_auto may choose AVX-512 and execute AVX-512 on OSes that didn’t enable ZMM state.
  - Web validation: Intel SDM — AVX-512 requires OS enabling XCR0: XMM(1), YMM(2), OPMASK(5), ZMM_HI256(6), HI16_ZMM(7) via XGETBV(0); CPUID leaf 7 EBX bit 16 indicates hardware, not OS support.
  - Recommendation: Unify detection: either reuse core::cpu_supports_avx512_runtime() in dispatch, or extend detect_cpu_features to include XCR0 checks. Gate selection on both hardware and OS support.

- [ ] Medium: Environment override may return true when AVX-512 is not compiled
  - Location: decide_use_avx512_from_env_and_cpu (64–75), env path (65–69)
  - Details: Returns true when VESPER_AVX512="1" even if `__AVX512F__` is not defined; relies on call sites to guard. Risk of misconfiguration (e.g., passing true into configs on non-AVX512 builds).
  - Recommendation: Under !__AVX512F__, ignore env “1” and return false; or return tri-state and let callers decide.

- [ ] Medium: GCC/Clang path does not preflight max CPUID leaf before leaf 7
  - Location: Inline asm cpuid for leaf 7 (51–55)
  - Details: Best practice is to query leaf 0 first to ensure max level ≥ 7. On x86_64 this is almost always true, but adding guard improves robustness and forward-compat.
  - Recommendation: Query cpuid(0) first and conditionally call leaf 7.

- [ ] Low: Prefer compiler helpers over inline asm for CPUID/XGETBV
  - Location: Inline asm (38–57)
  - Details: GCC/Clang provide __get_cpuid/__cpuid_count and _xgetbv intrinsics; inline asm with EBX constraints can be fragile across ABIs.
  - Recommendation: Replace with standard helpers; add noexcept to both functions.

### include/vesper/platform/memory.hpp (header-only)

- [ ] High: align_up may overflow causing undersized allocation
  - Location: align_up (42–44), usage in aligned_allocate (66–74)
  - Details: (size + alignment - 1) can wrap for large sizes. The resulting aligned_size may be < size, leading to returning a pointer to insufficient storage and potential OOB writes by callers.
  - Web validation: Common guidance for alignment rounding requires overflow-safe checks before addition/masking.
  - Recommendation: Guard with `if (size > std::numeric_limits<size_t>::max() - (alignment - 1)) return nullptr;` and assert aligned_size ≥ size.

- [ ] High: aligned_unique_ptr destroys elements that may never have been constructed
  - Location: ctor (128–134) allocates raw storage only; reset/destructor (176–185) calls destructors for non-trivial T over count_
  - Details: For non-trivially-destructible T, this is UB if elements weren’t placement-constructed. Current design is “uninitialized storage + element-wise dtor” without tracking constructed range.
  - Recommendation: Either (a) restrict to trivially-destructible T via static_assert, (b) add construction helpers and track constructed count for safe destruction, or (c) provide separate make_aligned_unique_array that value-initializes.

- [ ] Medium: typed allocation may overflow on bytes = count * sizeof(T)
  - Location: aligned_allocate_typed (86–93)
  - Details: No overflow check before multiplication; wrap leads to undersized allocation.
  - Recommendation: Add `if (count > max/sizeof(T)) return nullptr;` or throw; mirror allocator patterns used elsewhere.

- [ ] Medium: Error reporting is nullptr-only; lacks rich status
  - Location: aligned_allocate (59–75), aligned_allocate_typed (86–93)
  - Details: In safety-critical paths we prefer explicit error codes. nullptr conflates invalid alignment and OOM.
  - Recommendation: Consider std::expected<void*, error_code> in non-hot paths; keep fast noexcept path for hot code.

- [ ] Low: Zero-size allocation semantics undocumented
  - Location: aligned_allocate docs (46–58)
  - Details: Behavior for size==0 differs across platforms; current code returns a (possibly aligned) pointer or nullptr.
  - Recommendation: Document contract (allowed; may return nullptr; pointer must be passable to aligned_deallocate).

- [ ] Low: Consider posix_memalign alternative on POSIX
  - Location: aligned_allocate (72–74)
  - Details: std::aligned_alloc enforces size % alignment == 0; posix_memalign returns int error codes and doesn’t require rounding by caller.
  - Recommendation: Evaluate posix_memalign for clearer error handling; keep current path if portability constraints prefer aligned_alloc.

### include/vesper/wal.hpp

- [ ] Low: Umbrella header widens transitive includes
  - Location: 19–23
  - Details: Re-exports frame/io/replay/manifest/snapshot. Including this widely in hot-path TUs increases compile times and broadens the apparent API surface.
  - Recommendation: Keep as a convenience include; prefer including narrower headers (frame.hpp, io.hpp, replay.hpp, manifest.hpp, snapshot.hpp) directly in hot-path translation units.

### include/vesper/wal/frame.hpp + src/wal/frame.cpp

- [ ] High: CRC32C polynomial orientation likely incorrect (mismatch vs standard CRC-32C)
  - Location: src/wal/frame.cpp (10–18 table gen; 21–27 update)
  - Details: Table is generated using polynomial 0x1EDC6F41 (standard form) while the byte-wise, LSB-first update uses right shifts (reflected algorithm). The reflected algorithm requires the reversed polynomial 0x82F63B78. Using 0x1EDC6F41 with the reflected update yields non-standard CRC-32C values. Round-trip tests pass because encode/verify share the same bug, but interoperability and external verification (e.g., tooling) will fail.
  - Web validation: CRC-32C uses polynomial 0x1EDC6F41, reversed 0x82F63B78 (StackOverflow: "CRC32 vs CRC32C?"); many reference implementations use 0x82F63B78 for table-based reflected updates.
  - Recommendation: Regenerate the table using the reversed polynomial 0x82F63B78 for the reflected update, or switch to a non-reflected formulation consistently. Add a known-answer test (e.g., "123456789" -> 0xE3069283) to catch regressions.
  - Status: RESOLVED
  - Resolution reference: ADR-0002 (docs/ADRs/ADR-0002-wal-crc32c-correction.md)
  - Test evidence: Test IDs #131 (crc32c known-answer), #132 (overflow guard), #133 (migration acceptance)
  - Date resolved: 2025-10-27

- [ ] High: Length computation may overflow, leading to undersized allocation and OOB write
  - Location: src/wal/frame.cpp (55, 67)
  - Details: `len` is computed as `uint32_t(WAL_HEADER_SIZE + payload.size() + 4)` and used to size `out`. If `payload.size()` exceeds 2^32-1-24, the cast truncates and `out` is undersized. The subsequent `memcpy(p, payload.data(), payload.size())` copies `payload.size()` bytes, causing buffer overflow.
  - Recommendation: Validate `payload.size() <= UINT32_MAX - WAL_HEADER_SIZE - 4` before allocation; return error on overflow. Consider a configurable maximum frame size; document it.
  - Status: RESOLVED
  - Resolution reference: ADR-0002 (docs/ADRs/ADR-0002-wal-crc32c-correction.md)
  - Test evidence: Test IDs #131 (crc32c known-answer), #132 (overflow guard), #133 (migration acceptance)
  - Date resolved: 2025-10-27

- [ ] Medium: Endianness portability not implemented despite little-endian framing claim
  - Location: include/vesper/wal/frame.hpp (6–8 doc); src/wal/frame.cpp (29–43 loads, 58–66 stores)
  - Details: load/store helpers use `memcpy` without byte-swapping. On big-endian platforms, magic check, length, and CRC will misparse. The doc states "little-endian framing on all platforms", but implementation is little-endian only.
  - Web validation: Cross-platform serialization typically defines byte order and performs explicit conversion (network byte order) to ensure portability.
  - Recommendation: Implement le32/le64 encode/decode with conditional bswap for big-endian; or explicitly document little-endian-only support and add static_assert to fail on big-endian builds.

- [ ] Medium: Frame schema lacks version field; reserved not used for compatibility
  - Location: include/vesper/wal/frame.hpp (24–32)
  - Details: Header has `magic,len,type,reserved,lsn` but no explicit version. Future changes to header semantics (e.g., adding flags) may not be distinguishable.
  - Web validation: Frame-based protocols often include a version or flags field; SQLite WAL has stable, documented headers and checksums.
  - Recommendation: Allocate `reserved` bits to a version/flags field; document semantics and forward/ backward compatibility policy.

- [ ] Medium: Type value not validated against allowed set {1=data,2=commit,3=padding}
  - Location: src/wal/frame.cpp (82–86 decode)
  - Details: Decoding accepts any `type`. Downstream modules treat types 1/2 specially and ignore 3 (padding). Unknown types could skew stats/histograms or bypass monotonicity accounting in higher layers.
  - Recommendation: Validate `type` ∈ {1,2,3} (or defined set) and return error for unknown types; alternatively, reserve ranges and document behavior.

- [ ] Low: `crc32c()`/verify could be marked noexcept and documented with coverage
  - Location: include/vesper/wal/frame.hpp (34–41); src/wal/frame.cpp (21–27, 45–51)
  - Details: Functions are pure and cannot throw; documenting coverage (header+payload vs payload-only) improves clarity.
  - Recommendation: Mark `crc32c` and `verify_crc32c` noexcept; clarify coverage in comments.

- [ ] Low: Zero-length payload and min-length semantics not explicitly documented
  - Location: include/vesper/wal/frame.hpp (40–46); src/wal/frame.cpp (45–51, 92–95)
  - Details: Behavior is safe (len ≥ header+CRC enforced, payload=0 allowed), but not documented.
  - Recommendation: Document that zero-length payloads are permitted and frames smaller than header+CRC are invalid.

- [ ] Low: Performance note — potential hardware CRC acceleration
  - Location: src/wal/frame.cpp (21–27)
  - Details: SSE4.2 on x86-64 exposes CRC32C instructions; large payloads could benefit.
  - Recommendation: Consider optional CRC32C acceleration path (e.g., dispatch via cpu_features) with fallbacks; verify parity with known answers.

- [ ] Low: [[nodiscard]] recommended on return types that convey status/verification
  - Location: include/vesper/wal/frame.hpp (34–46)
  - Details: `verify_crc32c` (bool) and `decode_frame` (expected) results may be inadvertently ignored.
  - Recommendation: Add `[[nodiscard]]` to `verify_crc32c`, `encode_frame` (optional), and `decode_frame` to encourage correct use.

- [ ] Medium: C++ ABI hazard — public struct uses std::span
  - Location: include/vesper/wal/frame.hpp (24–32)
  - Details: WalFrame embeds std::span, which is not ABI-stable across compilers/standard libraries. Passing this type across shared-library/toolchain boundaries is unsafe.
  - Recommendation: Document that the C++ API is intended for same-toolchain use; provide a C-compatible view (ptr+len) or C API for cross-boundary consumers.

#### Cross-references and tests

- Usage/integration: wal/io.cpp uses encode_frame/verify_crc32c/decode_frame for file IO and scanning (lines 171–194, 226–281). Endianness assumptions also appear in IO when reading `len` via memcpy.
- Tests: tests/unit/wal_frame_test.cpp validates encode→verify→decode round-trip; does not compare against standard CRC-32C known values (would not catch the polynomial orientation issue). tests/fuzz/wal_frame_fuzz.cpp fuzzes decode/verify entry points.
- Related: Presence of `include/vesper/wal/*.bak` files suggests legacy versions lingering in tree; consider cleanup (repo hygiene).

### include/vesper/wal/manifest.hpp + src/wal/manifest.cpp

- [x] High: Non-atomic manifest writes; no fsync — RESOLVED (2025-10-27)
  - Resolution: Implemented save_manifest_atomic() with durable temp-write → fsync file → atomic replace → fsync parent dir; on Windows, prefer ReplaceFileW with fallback MoveFileExW(MOVEFILE_REPLACE_EXISTING | MOVEFILE_WRITE_THROUGH) and FlushFileBuffers on the final handle
  - ADR: docs/ADRs/ADR-0003-wal-manifest-durable-update.md
  - Tests: TID-WAL-MAN-ATOMIC-001/002/003/004 in tests/unit/wal_manifest_atomic_test.cpp passed
  - Notes: Removes leftover wal.manifest.tmp from prior crashes (ignore ENOENT/ERROR_FILE_NOT_FOUND); on Windows, falls back to unique tmp name if default tmp is locked
  - Build/Test: Debug build exit code 0; 3/3 new tests passed on Windows; zero warnings

- [x] High: load_manifest may throw on malformed lines — RESOLVED (2025-10-27)
  - Resolution: `load_manifest()` now uses exception-free parsing via `std::from_chars` for all numeric fields, validates filenames (no control chars), and enforces required keys. On malformed input, it returns `unexpected(error{data_integrity, ...})` with line/field context. `validate_manifest()` and `list_sorted()` were updated to use `from_chars` (advisory issues on malformed numeric) to eliminate throw paths. Fuzzer updated to drop try/catch around manifest paths.
  - ADR: docs/ADRs/ADR-0004-wal-manifest-exception-free-parsing.md
  - Tests: TID-WAL-MAN-PARSE-001/002/003/004 in tests/unit/wal_manifest_parse_test.cpp; fuzz `tests/fuzz/wal_manifest_fuzz.cpp` exercises load/validate/enforce; WAL subset [wal] passed on Windows
  - Build/Test: Debug build exit code 0; [wal] subset: 49/49 test cases passed; zero warnings

- [x] High: Path traversal risk from unsanitized ManifestEntry.file — RESOLVED (2025-10-27)
  - Resolution: Strict filename validation in `load_manifest()` and `validate_manifest()`:
    - Accept only `^wal-[0-9]{8}\.log$`
    - Reject any separators ('/' or '\\'), parent refs ('..'), absolute roots ('/' or '\\'), Windows drives (`[A-Za-z]:`), and UNC (`\\\\`)
    - On violation: return `unexpected(error{data_integrity,...})` from load; `validate_manifest()` reports `Severity::Error` (BadHeader: "invalid filename") with line context
  - ADR: docs/ADRs/ADR-0005-wal-manifest-filename-validation.md
  - Tests: TID-WAL-MAN-PATH-001/002/003/004/005/006/007 in tests/unit/wal_manifest_parse_test.cpp
  - Build/Test: Debug build exit code 0; [wal]/[manifest] subsets passed; zero warnings

- [x] High: Duplicate sequence numbers not detected — RESOLVED (2025-10-27)
  - Resolution: validate_manifest() now tracks seen seq values and reports duplicates across different files as Severity::Error with ManifestIssueCode::DuplicateSeq. Message includes the first filename for actionable diagnostics. Duplicate within the same file is already covered by DuplicateFile.
  - Policy: load_manifest() remains parse-only; recovery enforces fail-closed on any Severity::Error from validate_manifest(), including DuplicateSeq. No auto-resolution is attempted to avoid ambiguous recovery; operator remediation required if encountered.
  - ADR: docs/ADRs/ADR-0006-wal-manifest-duplicate-seq-policy.md
  - Tests: TID-WAL-MAN-DUP-SEQ-001/002/003/004 in tests/unit/wal_manifest_parse_test.cpp
  - Build/Test: Debug build exit code 0; [wal]/[manifest] subsets passed

- [x] High: LSN range invariants not validated (first_lsn/end_lsn) — RESOLVED (2025-10-27)
  - Resolution: validate_manifest() now enforces intra-entry start_lsn <= first_lsn <= end_lsn and cross-entry checks (no overlaps, end_lsn monotonicity, gaps warned). New codes: LsnInvalid (Error), LsnOverlap (Error), LsnOrder (Error), LsnGap (Warning).
  - ADR: docs/ADRs/ADR-0007-wal-manifest-lsn-validation.md
  - Tests: TID-WAL-MAN-LSN-001/002/003/004/005/006/007/008 in tests/unit/wal_manifest_parse_test.cpp
  - Build/Test: Debug build exit 0; [manifest] subset extended and passing; no new warnings
  - Details: No checks that first_lsn > 0 and end_lsn ≥ first_lsn. start_lsn is a legacy alias; divergence between start_lsn and first_lsn is not flagged.
  - Recommendation: Validate invariants and, for v1, enforce start_lsn == first_lsn; emit error on violations.


- [x] High: rebuild_manifest must enforce LSN invariants on generated entries — RESOLVED (2025-10-27)
  - Resolution: rebuild_manifest() now validates intra-entry start_lsn <= first_lsn <= end_lsn and cross-entry constraints (no overlaps; end_lsn monotonic across increasing seq) during generation and fails fast with error_code::data_integrity and actionable diagnostics. LSN gaps across files are allowed and surfaced later as warnings by validate_manifest().
  - ADR: docs/ADRs/ADR-0008-wal-manifest-rebuild-lsn-validation.md
  - Tests: TID-WAL-MAN-REBUILD-LSN-001/002/003/004 in tests/unit/wal_manifest_rebuild_test.cpp
  - Build/Test: Debug build exit 0; [rebuild] subset passing; [wal] subset passing; no new warnings

- [x] High: Provide lenient (best-effort) WAL manifest rebuild mode — RESOLVED (2025-10-27)
  - Resolution: Added `rebuild_manifest_lenient(dir) -> expected<LenientRebuildResult, error>` alongside strict `rebuild_manifest(dir)`. Lenient mode skips corrupt files/entries and accumulates structured `RebuildIssue` diagnostics while guaranteeing that included entries satisfy LSN invariants among themselves (gaps allowed). Strict behavior unchanged (fail-fast with actionable `data_integrity` errors). Internals share logic via a single implementation path.
  - ADR: docs/ADRs/ADR-0009-wal-manifest-lenient-rebuild.md
  - Tests: TID-WAL-MAN-REBUILD-LENIENT-001/002/003/004/005/006 in tests/unit/wal_manifest_rebuild_test.cpp
  - Build/Test: Debug build exit 0; [rebuild]/[wal] subsets passing; zero new warnings


- [ ] Medium: frames/bytes fields are not checked for plausibility
  - Location: src/wal/manifest.cpp (97)
  - Details: Missing/zero values pass silently; negative not representable but overflow of stoull is not handled. Values should be >0 for non-empty files and correlate (bytes ≥ frames*(min_frame_size)).
  - Recommendation: Add bounds/consistency checks (e.g., frames > 0, bytes ≥ 24*frames). Treat gross inconsistencies as errors.

- [x] Medium: VESPER_ENABLE_MANIFEST_FSYNC macro was defined but unused — RESOLVED (2025-10-27)
  - Action: Removed the unused macro from src/wal/manifest.cpp; we standardize on VESPER_ENABLE_ATOMIC_RENAME for atomic replace behavior (see ADR-0003)
  - Rationale: Avoid dead flags and confusion; durability is controlled by the atomic-rename flow and per-platform fsync/FlushFileBuffers already implemented
  - Impact: None on behavior; build/tests unaffected (Debug build 0 warnings; WAL suite green)

- [ ] Medium: rebuild_manifest aborts on first scan error (reduced recoverability)
  - Location: src/wal/manifest.cpp (168–170)
  - Details: On any per-file scan error, rebuild_manifest returns an error; subsequent files are skipped.
  - Recommendation: Consider best-effort rebuild: collect issues per-file, skip corrupted files, and return Manifest plus a list of per-file errors (or a ManifestValidation). Provide a strict mode toggle.

- [ ] Medium: Concurrency/lost update risk in upsert_manifest
  - Location: src/wal/io.cpp (127–139, 210–214)
  - Details: Read-modify-write without locking can interleave writers (e.g., multiple WalWriter instances), losing entries. Combined with non-atomic save, torn/lost updates more likely.
  - Recommendation: Serialize via atomic temp+rename; optionally add coarse file lock (advisory flock/LockFileEx) around updates. Writes are infrequent; simple coarse locking is acceptable.

- [ ] Medium: C++ ABI hazard — public structs use std::string/std::vector
  - Location: include/vesper/wal/manifest.hpp (21–32)
  - Details: ManifestEntry and Manifest expose std::string/std::vector in the public C++ API. These types are not ABI-stable across different standard libraries or compilers.
  - Recommendation: Document that the C++ API is not a stable cross-DSO boundary; prefer the C API or an opaque handle for cross-toolchain consumption. For C++ consumers, keep as-is but note boundary constraints.

- [ ] Low: Save order not specified by API; relies on caller to sort
  - Location: src/wal/manifest.cpp (63–71)
  - Details: save_manifest writes entries in provided order. Upsert path sorts, but other callers could pass unsorted entries.
  - Recommendation: Either document that callers must sort by seq, or sort defensively in save_manifest.

- [ ] Low: [[nodiscard]] recommended on validate/enforce APIs
  - Location: include/vesper/wal/manifest.hpp (49–54)
  - Details: validate_manifest returns a status+issues struct; enforce_manifest_order returns `expected<void>`. Both results are easy to ignore inadvertently.
  - Recommendation: Add [[nodiscard]] to validate_manifest and enforce_manifest_order.

- [ ] Low: Text parsing assumes space-delimited tokens; filenames with spaces unsupported
  - Location: src/wal/manifest.cpp (34–47, 63–71)
  - Details: Parser splits on whitespace; save path writes with single spaces. Current filenames are restricted (wal-########.log), so not an issue in practice.
  - Recommendation: Document limitation; keep as-is unless filenames change.

#### Cross-references and tests (manifest)

- Integration: upsert_manifest is called on rotation and on flush (src/wal/io.cpp 163–166, 210–214). Recovery prefers manifest when present but falls back to directory listing when missing/empty/bad (src/wal/io.cpp 293–333).
- Snapshot interplay: recover_scan_dir uses snapshot to compute cutoff_lsn and may skip files entirely if manifest.end_lsn ≤ cutoff (src/wal/io.cpp 349–355).
- Tests: tests/unit/wal_manifest_validate_test.cpp covers ordering/duplicates/missing/extra detection; wal_manifest_roundtrip_edges_test.cpp validates that even bad or header-only manifests still lead to correct frame scanning; wal_manifest_sync_test.cpp ensures entries appear after rotation/flush. Fuzz target tests/fuzz/wal_manifest_fuzz.cpp writes arbitrary wal.manifest bytes and exercises load/validate/enforce.

#### Web validation

- RocksDB MANIFEST: write-ahead metadata updates via temp file + fsync + rename (atomic), with directory fsync for durability.
- LevelDB VersionEdit/MANIFEST: similar atomic rename pattern for metadata; robust parsing and recovery tools.
- SQLite: atomic rename and directory fsync guidance; manifest-like metadata consistency across crashes.

### include/vesper/wal/io.hpp + src/wal/io.cpp

- [x] High: Durability knobs are stats-only; no actual fsync/fdatasync/FlushFileBuffers → not crash-safe — RESOLVED (2025-10-27)
  - Resolution: Implemented OS-level durability in WalWriter.
    - flush(sync): flush stream buffers, then ensure durability.
      - POSIX: open by path (O_RDONLY) and fsync; propagate errors.
      - Windows: best-effort FlushFileBuffers on a separate handle; if sharing prevents it, fall back to close → FlushFileBuffers → reopen in append mode. Treat sharing-violation/access-denied cases as success (best-effort semantics consistent with Windows handle sharing). Increment stats.syncs on success.
    - rotation: flush and close the old file first, then ensure durability via fsync/FlushFileBuffers before counting rotation; open the new file next. When fsync_on_rotation is enabled, fsync the parent directory after creating the new file (POSIX: open(O_DIRECTORY)+fsync; Windows: CreateFileW on directory with FILE_FLAG_BACKUP_SEMANTICS + FlushFileBuffers, best-effort).
  - ADR: docs/ADRs/ADR-0010-wal-writer-durability.md
  - Tests: TID-WAL-WRITER-DURABILITY-PROFILE (wal_writer_durability_profile_test.cpp), TID-WAL-WRITER-FSYNC (wal_writer_fsync_test.cpp), TID-WAL-WRITER-FLUSH-SYNC-TRUE (wal_writer_flush_sync_true_test.cpp) — all passing on Windows.
  - Build/Test: Debug build; [wal] subset 60/60 passing; [manifest] 35/35 passing; zero new warnings.
  - Notes: When durability knobs are disabled, behavior is unchanged. Windows path adopts best-effort semantics due to std::ofstream share-mode limitations; alternatives and rationale documented in ADR-0010.

- [x] High: recover_scan trusts LEN to allocate/read without validating header magic first (OOM/DoS risk) — RESOLVED (2025-10-27)
  - Resolution: In recover_scan(), validate WAL_MAGIC before trusting LEN; on mismatch, stop scanning without allocation (torn-tail semantics).
  - ADR: docs/ADRs/ADR-0011-wal-recover-scan-hardening.md
  - Tests: TID-WAL-RECOVER-GUARDS (wal_recover_scan_len_magic_guard_test.cpp)

- [x] High: No upper bound or remaining-file-size check on LEN before allocation/read — RESOLVED (2025-10-27)
  - Resolution: Enforce MAX_FRAME_LEN = 32 MiB and check remaining bytes (file_size - tellg()) before allocation/read; stop scan on violation.
  - ADR: docs/ADRs/ADR-0011-wal-recover-scan-hardening.md
  - Tests: TID-WAL-RECOVER-GUARDS (wal_recover_scan_len_magic_guard_test.cpp)

- [ ] Medium: DeliveryLimits::max_bytes semantics inconsistent (payload used for threshold, but stats track full frame bytes)
  - Location: include/vesper/wal/io.hpp (38–43 doc says "payload+header bytes"); src/wal/io.cpp (414–421 uses `payload.size()` for limit but increments delivered_b by `f.len`)
  - Details: A frame may be delivered even if its total bytes would exceed max_bytes because the pre-check uses only payload bytes. This deviates from the header contract and can surprise callers.
  - Recommendation: Apply the threshold against the same metric used for accounting (prefer `f.len` both for the pre-check and increment). Document whether the limit is inclusive or exclusive.

- [ ] Medium: Multi-writer/process collision risk in rotation mode (no locking/coordinator)
  - Location: src/wal/io.cpp (103–119 scan for max seq, then open_seq on first append)
  - Details: Two WalWriter instances pointed at the same dir/prefix can both observe the same `max_seq` and start writing the same next sequence concurrently, leading to clobber/race. Header notes "one writer per file" but rotation mode is effectively one-writer-per-dir.
  - Recommendation: Document process-safety constraints clearly (one writer per dir/prefix) and consider coarse advisory locking (LockFileEx/flock) or a create+link/rename based sequencer to ensure unique next sequence.

- [ ] Medium: recover_scan_dir two-pass per file (torn check + delivery) doubles IO
  - Location: src/wal/io.cpp (357–365 first pass; 391–393 second pass)
  - Details: Each file is scanned twice (first pass for torn middle file detection, second for delivery). This doubles I/O on large WALs.
  - Recommendation: Single-pass approach: track bytes consumed and compare to file_size at the end for non-last files; or buffer minimal per-file stats during delivery to avoid a full noop pass.

- [ ] Medium: Snapshot cutoff semantics depend on manifest for per-file skipping; header-only/no-manifest path may read more than necessary
  - Location: src/wal/io.cpp (349–355 uses manifest end_lsn to skip entire file; otherwise per-frame filter)
  - Details: Without manifest, we still open and scan files that are fully ≤ cutoff_lsn. This is correct but suboptimal.
  - Recommendation: Consider deriving a coarse per-file end_lsn by peeking the last frame (e.g., scan backward to last valid header) when manifest is missing, or accept as performance tradeoff.

- [ ] Low: `open(path, create_if_missing=false)` still appends to a non-existent file on some platforms
  - Location: src/wal/io.cpp (69–80)
  - Details: The out_.open uses `std::ios::app` regardless; even with create_if_missing=false, some libstdc++/MSVC may create the file. API contract is ambiguous.
  - Recommendation: If `create_if_missing=false`, open with `std::ios::in|std::ios::out` and error if file does not exist; document exact behavior.

- [ ] Low: Missing [[nodiscard]] on functions returning expected results
  - Location: include/vesper/wal/io.hpp (142–155)
  - Details: `recover_scan*` return status that can be ignored; same for `WalWriter::open/append/flush/publish_snapshot` in usage. Marking as [[nodiscard]] encourages correct error handling.
  - Recommendation: Add [[nodiscard]] to recovery APIs and writer factory.

- [ ] Low: Per-frame heap allocations in recover_scan for header and rest
  - Location: src/wal/io.cpp (238–251)
  - Details: Repeated `std::vector` resize/insert per frame causes churn. The header is fixed-size and can be on stack; the frame buffer can reuse capacity.
  - Recommendation: Use a fixed-size stack buffer for header and reuse a single `std::vector<uint8_t>` for frame body to reduce allocations.

#### Cross-references and tests (I/O)

- Integration: Uses frame encode/verify/decode (src/wal/io.cpp 180–189, 252–256). Manifest updates on rotation/flush (163–166, 210–214). Snapshot cutoff applied in directory scan (300–305, 368–389).
- Tests validate behaviors: torn tail tolerated only on last file; non-last torn returns data_integrity; stale manifest still scans highest-seq file; DeliveryLimits filters frames deterministically; fsync policy tests only assert stats increments (no durability).

#### Web validation (I/O)

- PostgreSQL/SQLite/RocksDB durability discussions: fsync/fdatasync/FlushFileBuffers and directory fsync requirements for crash-safe metadata and WAL.
- SQLite WAL torn-page handling and EOF truncation guidance (stop at first invalid frame).
- LevelDB/RocksDB: single-writer constraints and manifest/WAL atomics via temp file + fsync + rename.

### include/vesper/wal/snapshot.hpp + src/wal/snapshot.cpp

- [x] Fixed (2025-10-27): Atomic save lacked file fsync and durable replace semantics (implemented durable fsync + atomic replace on POSIX/Windows) — ADR-0012; tests: wal_snapshot_durable_replace_test.cpp
  - Location: src/wal/snapshot.cpp (44–73)
  - Details: Atomic path writes wal.snapshot.tmp and renames to wal.snapshot without fsync/fdatasync on the temp file prior to rename. On Windows, there is no FlushFileBuffers. Directory fsync is attempted only on POSIX and only after rename. Power loss can result in a zero-length or partially written wal.snapshot after an apparent "successful" save.
  - Web validation: SQLite/LevelDB/RocksDB durable rename patterns require fsync(temp) → rename → fsync(dir). On Windows, use FlushFileBuffers on the file handle, then ReplaceFileW/MoveFileExW with replace semantics, then flush directory handle.
  - Recommendation: Implement platform-correct durable sequence: write → flush → fsync file → atomic replace (rename with replace semantics) → fsync parent directory. Provide a feature flag to disable in tests.

- [x] Fixed (2025-10-27): Windows replace semantics — use MoveFileExW(MOVEFILE_REPLACE_EXISTING | MOVEFILE_WRITE_THROUGH); removed non-atomic fallback; tmp cleanup on all paths — ADR-0012; tests: wal_snapshot_durable_replace_test.cpp
  - Location: src/wal/snapshot.cpp (56–64, 75–80)
  - Details: On Windows, std::filesystem::rename fails if destination exists. The code falls back to truncating write of wal.snapshot (non-atomic), undermining the intended atomic-save guarantee. Also, the temp file is not removed on fallback.
  - Recommendation: On Windows, use ReplaceFileW or MoveFileExW(MOVEFILE_REPLACE_EXISTING) for atomic replacement. Ensure the temp file is removed on failure paths. Keep behavior symmetric across platforms.

- [ ] Medium: Windows lacks directory fsync; POSIX-only path uses open(dir,O_RDONLY) without O_DIRECTORY
  - Location: src/wal/snapshot.cpp (66–72)
  - Details: Durable directory entry persistence is not attempted on Windows (no flush of directory handle). On POSIX, opening the directory without O_DIRECTORY can be error-prone on some platforms.
  - Recommendation: Add Windows code path to open the directory with FILE_FLAG_BACKUP_SEMANTICS and FlushFileBuffers, or document acceptable durability caveat. On POSIX, prefer open(dir, O_RDONLY|O_DIRECTORY) when available.

- [ ] Medium: Snapshot format has no checksum/integrity marker
  - Location: include/vesper/wal/snapshot.hpp (6–13); src/wal/snapshot.cpp (50–54, 78–79)
  - Details: A single-bit flip in wal.snapshot will not be detected until parsing fails; silent mis-reads (e.g., altered last_lsn that still parses) are possible.
  - Recommendation: Add a simple CRC32C over the payload line (or whole file) and validate on load. Keep v1 backward-compatible by accepting files without checksum.

- [ ] Medium: API results lack [[nodiscard]] annotations
  - Location: include/vesper/wal/snapshot.hpp (25–29)
  - Details: load_snapshot/save_snapshot return expected<…> that can be ignored by callers.
  - Recommendation: Add [[nodiscard]] to both functions to encourage correct error handling.

- [ ] Medium: Concurrency/process-safety is not documented (multi-writer hazard)
  - Location: include/vesper/wal/snapshot.hpp (3–13); src/wal/snapshot.cpp (44–81)
  - Details: If two processes call save_snapshot on the same dir concurrently, races can produce lost updates or mixed states, particularly on Windows where rename fallback is non-atomic.
  - Recommendation: Document one-writer-per-dir/prefix invariant (align with WalWriter) and consider coarse advisory locking around snapshot update.

- [ ] Low: Fallback path leaves wal.snapshot.tmp orphaned on rename failure
  - Location: src/wal/snapshot.cpp (56–64)
  - Details: When rename fails and code falls back to direct write, the wal.snapshot.tmp file is not removed.
  - Recommendation: Remove temp file on all non-success paths; ensure tests cover fallback.

- [ ] Low: Mixed binary/text modes may lead to platform-specific newline handling
  - Location: src/wal/snapshot.cpp (25 text input; 50, 60, 78 write with std::ios::binary)
  - Details: load_snapshot opens without std::ios::binary while save uses binary. In practice, getline handles CRLF, but mode mismatch can be surprising.
  - Recommendation: Either open both in text mode consistently (relying on iostream translation) or both in binary; document end-of-line expectations.

#### Cross-references and tests (Snapshot)

- Integration: WalWriter::publish_snapshot delegates to save_snapshot (src/wal/io.cpp 196–202). recover_scan_dir consults wal.snapshot when present (src/wal/io.cpp 300–305) and ignores it on parsing error.
- Tests: wal_snapshot_atomic_test.cpp validates tmp cleanup and load round-trip; wal_snapshot_manifest_test.cpp checks skip behavior; wal_snapshot_manifest_interplay_test.cpp combines manifest completeness and cutoff. No tests currently exercise Windows replace semantics or durable fsync ordering.

#### Web validation (Snapshot)

- SQLite/LevelDB/RocksDB: atomic update pattern — write temp → fsync file → rename/replace → fsync directory (metadata). Windows: ReplaceFileW/MoveFileExW(MOVEFILE_REPLACE_EXISTING) and FlushFileBuffers on file and directory handles.

### include/vesper/wal/replay.hpp + src/wal/replay.cpp

- [x] High: RecoveryStats reflect post-filter delivery (RESOLVED by Task 15)
  - Location: include/vesper/wal/replay.hpp, src/wal/replay.cpp, src/wal/io.cpp
  - Resolution: Added accepting-callback variants that return `std::expected<DeliverDecision,error>` and routed mask/limits overloads through them. `RecoveryStats` now count only delivered frames post-filter. Added unit tests asserting stats correctness.
  - Tests: wal_replay_type_mask_stats_test.cpp; wal_delivery_limits_stats_test.cpp.

- [x] High: ReplayCallback early termination/error propagation without exceptions (RESOLVED by Task 15)
  - Location: include/vesper/wal/replay.hpp, src/wal/replay.cpp, src/wal/io.cpp
  - Resolution: Introduced `DeliverDecision` with four states (DeliverAndContinue, DeliverAndStop, Skip, SkipAndStop) and `ReplayResultCallback = std::function<std::expected<DeliverDecision,error>(...)>`. Replay/scan honor early-stop and error without exceptions; void-callback overloads preserved for backward compatibility.
  - Tests: wal_replay_early_stop_test.cpp; wal_property_replay_test.cpp updated scenarios verified.

- [ ] Medium: Duplicate filtering logic risks divergence from scan API
  - Location: src/wal/replay.cpp (13–17); io.hpp (150–155)
  - Details: Filtering by mask is implemented locally in replay instead of using the existing recover_scan_dir(type_mask, ...). Any future change to filtering semantics in scan risks replay drift.
  - Recommendation: Remove duplicate filtering; delegate to the scan overload that already applies masks and aggregates stats consistently.

- [ ] Medium: Bitmask shift uses 32-bit literal with unbounded `type`
  - Location: src/wal/replay.cpp (16)
  - Details: `(1u << f.type)` is undefined if `f.type >= 32`. While current types are 1..3, future extensions could cause UB. The mask type is 32-bit, but `type` is 16-bit.
  - Recommendation: Guard `f.type <= 31` (or clamp) and document supported range; alternatively use 64-bit mask and static_assert on max type.

- [ ] Medium: Missing [[nodiscard]] on recover_replay results
  - Location: include/vesper/wal/replay.hpp (31–40)
  - Details: Callers can accidentally discard the `expected<RecoveryStats,error>` result.
  - Recommendation: Add [[nodiscard]] to both recover_replay overloads.

- [ ] Medium: Payload span lifetime not documented for callback
  - Location: include/vesper/wal/replay.hpp (19–26)
  - Details: `std::span<const uint8_t>` typically aliases an internal buffer valid only during the callback. Storing the span or its pointer beyond the call is unsafe, but this is not stated.
  - Recommendation: Document lifetime: payload is valid only during callback; copy if needed.

- [ ] Low: No replay overload for DeliveryLimits (cutoff override, max frames/bytes)
  - Location: include/vesper/wal/replay.hpp (API surface); io.hpp (150–155)
  - Details: recover_scan_dir supports DeliveryLimits; recover_replay does not. Callers must drop down to scan API and rewrap payload extraction, duplicating code.
  - Recommendation: Add `recover_replay(dir, const DeliveryLimits&, ReplayCallback)` delegating to the scan overload.

- [ ] Low: Callback emptiness not validated
  - Location: src/wal/replay.cpp (6–17)
  - Details: An empty `std::function` will crash on invocation. While misuse, a guard would produce a clearer error.
  - Recommendation: Validate `on_payload` and return an `invalid_argument` error if empty.

#### Cross-references and tests (Replay)

- Integration: Delegates to recover_scan_dir which applies snapshot cutoff and manifest ordering; replay adds payload extraction and optional type filtering.
- Tests: wal_replay_type_mask_test exercises filtering but does not assert stats; property tests (wal_property_replay_test.cpp) validate determinism and LSN monotonicity metrics via recover_scan_dir, and end-to-end equivalence via ToyIndex helpers.

#### Web validation (Replay)

- Database replay patterns: PostgreSQL/WAL redo, SQLite recovery, RocksDB log replay – callback/error propagation patterns typically allow early stop and error return, and stats reflect delivered (post-filter) operations.


### include/vesper/wal/retention.hpp + src/wal/retention.cpp + src/wal/retention_keep.cpp

- [x] High: Duplicate implementations (ODR hazard) and divergent semantics across TUs — RESOLVED
  - Location (was): src/wal/retention.cpp: purge_keep_last_n (33–48), purge_keep_newer_than (50–84), purge_keep_total_bytes_max (86–105); src/wal/retention_keep.cpp: purge_keep_last_n (11–27), purge_keep_newer_than (29–48), purge_keep_total_bytes_max (52–84)
  - Resolution: Deleted src/wal/retention_keep.cpp; unified single-source implementation in src/wal/retention.cpp with deterministic semantics.
  - Tests: Added tests/unit/wal_retention_unify_test.cpp (4 cases: timestamp tie-handling; keep-last-N; byte-budget edges incl. zero budget; namespace visibility) and extended tests/unit/wal_retention_keep_test.cpp (1 case: end_lsn ordering vs seq).
  - Unified semantics: sort by end_lsn (descending, newest first), then filename (lexicographically descending) for ties; in byte-budget mode the newest is always retained even if it exceeds the budget alone.

- [x] High: Namespace mismatch for purge_keep_total_bytes_max in retention_keep.cpp — RESOLVED
  - Location (was): src/wal/retention_keep.cpp (function defined after closing namespace block, lines 52–84)
  - Resolution: File removed; all exported symbols defined within namespace vesper::wal in src/wal/retention.cpp.
  - Notes: Header and tests validate correct namespacing; duplicate TU removal prevents future mismatch.

- [ ] High: Risk of deleting an active/open WAL file (platform-specific hazards)
  - Location: src/wal/retention.cpp purge_wal (18–23)
  - Details: Purge deletes any file with end_lsn ≤ cutoff with no guard against the current writer's open file. On POSIX, unlink on an open file detaches the directory entry while the writer continues to append to an unlinked inode (data loss on crash; leak). On Windows, DeleteFile typically fails with ERROR_SHARING_VIOLATION unless handles were opened with FILE_SHARE_DELETE. Behavior is thus non-deterministic and unsafe without coordination.
  - Web validation: POSIX durability and directory fsync guidance ["Files are hard"; Linux fsync/rename discussions]. Windows CreateFile/DeleteFile share semantics [MSDN: CreateFile*, DeleteFileW]. SQLite documents directory fsync and careful ordering for durability [sqlite.org/wal.html].
  - Recommendation: Define and enforce an invariant: retention must not run while a WalWriter is active on the same dir; or explicitly exclude the newest/active file (using manifest/lock). Document this precondition in the header and tests. Consider writer-managed retention to guarantee coordination.

- [ ] Medium: keep_last_n relies on manifest order in retention_keep.cpp (no sort)
  - Location: src/wal/retention_keep.cpp purge_keep_last_n (11–27)
  - Details: Function assumes manifest entries are already in ascending seq. If load_manifest ever returns out-of-order entries, "keep last N" may remove the wrong files. retention.cpp variant sorts explicitly.
  - Recommendation: Always sort by seq before computing the cutoff. Add a determinism note and a unit test that shuffles manifest entries before purge.

- [ ] Medium: Time-based retention tie-handling is inconsistent
  - Location: retention.cpp purge_keep_newer_than (50–84) vs retention_keep.cpp (29–48)
  - Details: retention.cpp keeps only the highest-seq file among equal timestamps and removes others; retention_keep.cpp keeps all files with ft ≥ cutoff. Divergence leads to inconsistent outcomes across builds/platforms, especially on coarse timestamp filesystems.
  - Web validation: Deterministic retention is preferred; SQLite WAL checkpointing defines deterministic truncation rules [sqlite.org/wal.html].
  - Recommendation: Adopt a single deterministic policy (e.g., keep strictly newer; for ties keep highest seq only). Document it in the header and add tests creating multiple files with identical timestamps.

- [ ] Medium: Byte-budget policy diverges and edge cases are unspecified
  - Location: retention.cpp purge_keep_total_bytes_max (86–105) vs retention_keep.cpp (52–84)
  - Details: retention_keep.cpp guarantees at least one newest file is kept even if budget < smallest file; retention.cpp may keep none if all files exceed the budget. The desired invariant (“never end up with zero WAL files unless an explicit snapshot baseline exists”) is not documented.
  - Recommendation: Specify and enforce the invariant (e.g., keep at least newest one). Add tests for budget=0 and budget < smallest file cases.

- [ ] Medium: Crash-consistency and durability ordering not specified
  - Location: retention.cpp purge_wal (27–30), all keep-* functions after deletion
  - Details: Safe publish on POSIX typically requires writing new manifest/snapshot, fsyncing files, then fsyncing parent directory (for rename durability). The current code deletes files first, then saves manifest/snapshot, and there is no explicit directory fsync. Windows lacks directory fsync; FlushFileBuffers applies to files/volumes and directory handles behave differently.
  - Web validation: Linux durability guidance (fsync directory after rename) [StackOverflow 12990180; renameio issue]; SQLite explains directory fsync needs [sqlite.org/tempfiles.html, wal.html]. Windows FlushFileBuffers/FILE_SHARE_DELETE semantics [MSDN: FlushFileBuffers, CreateFileW].
  - Recommendation: Document the intended ordering and durability model for Vesper (tests skip fsync). For crash-safety: commit manifest/snapshot via atomic rename, fsync files, then fsync parent directory before deleting old files; on Windows, document limitations and chosen guarantees.

- [ ] Medium: Parameter validation and API contracts not fully specified
  - Location: retention.hpp (14–30); keep_last_n, keep_total_bytes_max entry checks
  - Details: Behavior for keep_last_n==0, max_total_bytes==0, negative-equivalent overflows, and empty manifest is implicit. Error surface uses a generic io_failed.
  - Recommendation: Document preconditions and outcomes in the header; return precondition_failed for invalid configs; enumerate possible error codes.

- [ ] Low: Unused variable and minor quality issues
  - Location: retention.cpp (15–16 global_last computed but unused)
  - Details: dead/local variable and minor style inconsistency vs. other WAL TUs.
  - Recommendation: Remove unused computation; run static analysis/clang-tidy to prevent reintroduction.

- [ ] Low: Error-code specificity and docs
  - Location: all keep-* and purge_wal removal/stat failures map to error_code::io_failed
  - Details: Coarse error obscures causes (e.g., busy/open file vs. permission vs. not found). Header lacks detailed error model and cross-platform caveats (POSIX unlink open; Windows sharing violations).
  - Recommendation: Expand error taxonomy (busy/open, not_found, permission_denied) and document platform-specific behavior in retention.hpp with examples.

- [ ] Low: Documentation completeness
  - Location: include/vesper/wal/retention.hpp (3–31)
  - Details: Header briefly lists functions but lacks invariants and integration notes: relation to snapshots/manifest, cutoff LSN rule (“delete only fully covered files”), determinism guarantees, and Windows vs POSIX differences.
  - Recommendation: Add an "Invariants & Examples" block with: cutoff LSN semantics; coordination requirement with active writer; determinism notes; examples of count/time/bytes policies; and platform caveats.

- Cross-references (tests/usage):
  - tests/unit/wal_purge_boundaries_test.cpp — verifies inclusive cutoff and determinism at file boundaries.
  - tests/unit/wal_purge_manifest_test.cpp — checks manifest interplay and idempotency.
  - tests/unit/wal_retention_keep_test.cpp — tests keep_last_n and keep_newer_than; snapshot interplay.
  - tests/unit/wal_retention_bytes_test.cpp — tests byte-budget behavior; expand to include budget edge cases and tie-handling.

- Web validation references:
  - SQLite WAL: https://sqlite.org/wal.html; WAL format/tempfiles: https://sqlite.org/walformat.html, https://sqlite.org/tempfiles.html
  - RocksDB retention controls: https://github.com/facebook/rocksdb/wiki/basic-operations (wal_ttl_seconds, wal_size_limit_mb)
  - POSIX durability guidance and directory fsync: https://stackoverflow.com/questions/12990180/what-does-it-take-to-be-durable-on-linux, https://github.com/google/renameio/issues/11, https://danluu.com/file-consistency/
  - Windows file deletion and sharing semantics: https://learn.microsoft.com/en-us/windows/win32/api/fileapi/nf-fileapi-deletefilew, https://learn.microsoft.com/en-us/windows/win32/api/fileapi/nf-fileapi-createfilew, https://learn.microsoft.com/en-us/windows/win32/api/fileapi/nf-fileapi-flushfilebuffers

### include/vesper/wal/checkpoint.hpp + src/wal/checkpoint.cpp

- [ ] High: Consumer name not sanitized → path traversal/reserved-name risk
  - Location: src/wal/checkpoint.cpp path_for() (7–9)
  - Details: `consumer` is concatenated into `<dir>/wal.checkpoints/<consumer>.ckpt` without validation. A crafted consumer like `../foo` or `A/B` can escape the directory; Windows reserved device names (e.g., `CON`, `PRN`) may also fail.
  - Recommendation: Sanitize `consumer` to a conservative whitelist (e.g., `[A-Za-z0-9._-]{1,128}`) and reject/encode others. Document in header.

- [ ] Medium: Checkpoint save is not atomic/durable (crash can corrupt file)
  - Location: src/wal/checkpoint.cpp save() (31–38)
  - Details: Writes directly with `std::ofstream(..., trunc)` and no fsync/rename. Power loss or crash can leave empty/partial files that parse as data_integrity errors. No directory fsync noted.
  - Web validation: POSIX durability guidance (fsync after rename); SQLite documents directory fsync and atomic rename for WAL/checkpoints.
  - Recommendation: Write to temp (e.g., `<name>.ckpt.tmp`), flush+fsync file, then atomic rename to `<name>.ckpt`; fsync parent dir on POSIX. On Windows, use FlushFileBuffers on the file handle; document directory metadata limits.

- [ ] Medium: Type-mask semantics coupled to consumer but not recorded → missed delivery if mask changes
  - Location: src/wal/checkpoint.cpp replay_from_checkpoint() (49–58)
  - Details: `last` is advanced only when frames pass `type_mask` (callback invoked). If a consumer later broadens `type_mask`, earlier frames (with LSN ≤ saved last) that were previously filtered out will be skipped forever.
  - Recommendation: Define invariant: “consumer uses a stable mask.” Alternatively, record mask in the checkpoint file or advance `last` using the last visited valid frame (not only delivered). Document explicitly in header.

- [ ] Medium: Exceptions used in library code (parsing) rather than `from_chars`
  - Location: src/wal/checkpoint.cpp load() (24)
  - Details: Uses `std::stoull` in a try/catch block in library code. Vesper policy allows try/catch in tooling/tests; libraries prefer exception-free paths.
  - Recommendation: Parse with `std::from_chars` (no exceptions) and return `data_integrity` on failure. Keep library exception‑free where possible.

- [ ] Medium: No concurrency/locking contract for checkpoint file
  - Location: src/wal/checkpoint.cpp save()/load() (28–38, 11–26)
  - Details: Two processes/threads updating the same consumer’s checkpoint can race (last‑write‑wins), potentially regressing the high‑watermark. No file locks or atomic scheme defined.
  - Recommendation: Document single‑writer per consumer invariant; or use lock files/advisory locks; or versioned writes with monotonicity checks (reject if new last_lsn < existing).

- [ ] Medium: Callback error model and exception safety
  - Location: replay_from_checkpoint() (51)
  - Details: User callback is invoked directly; if it throws, behavior is unspecified and may unwind through replay. Vesper hot paths avoid exceptions.
  - Recommendation: Document that callbacks must be noexcept; or adapt the replay API to propagate a status via expected from the callback to stop early/error out deterministically.

- [ ] Low: Documentation completeness (invariants, durability, determinism)
  - Location: include/vesper/wal/checkpoint.hpp (14–25)
  - Details: Header lacks: (a) consumer name constraints; (b) checkpoint durability model (write‑then‑rename; fsync); (c) mask invariants; (d) determinism notes; (e) concurrency contract (single writer per consumer).
  - Recommendation: Add an “Invariants & Examples” block with the above; include example usage and caveats.

- [ ] Low: Text file format is ad‑hoc (single line)
  - Location: save()/load() (20–24, 35–38)
  - Details: Simple and fine, but lacks magic/version/checksum. Corruption detection is via parse failure only.
  - Recommendation: Optional: prefix with `CKPT1` magic and consider a trailing checksum for defense‑in‑depth. Not required if write‑then‑rename is adopted.

- Cross-references (tests/usage):
  - tests/unit/wal_replay_checkpoint_test.cpp — verifies basic load/save and mask‑filtered delivery.
  - tests/README.md (Replay checkpoint quick reference) — summarizes format and API usage.

- Web validation references:
  - SQLite WAL checkpointing and directory fsync: [SQLite WAL](https://sqlite.org/wal.html), [Temporary files](https://sqlite.org/tempfiles.html)
  - PostgreSQL checkpoints and WAL semantics: [PostgreSQL Docs](https://www.postgresql.org/docs/current/)
  - RocksDB checkpoints: [RocksDB Checkpoint](https://github.com/facebook/rocksdb/wiki/Read-only-and-Secondary-instances)

### include/vesper/c/vesper.h + src/c/vesper_c_api.cpp

- [ ] Medium: Error-code mapping too coarse (blurs NOT_TRAINED/IO vs INVALID_PARAM)
  - Location: src/c/vesper_c_api.cpp (train 186–191; add 211–215; search 239–242; save 313–317; load 337–340)
  - Details: Many underlying failures (e.g., not trained, I/O) are surfaced as VESPER_ERROR_INVALID_PARAM. This reduces diagnosability and makes programmatic handling harder. Header defines VESPER_ERROR_NOT_TRAINED but it is not used.
  - Recommendation: Map underlying categories: NOT_TRAINED → VESPER_ERROR_NOT_TRAINED; I/O → VESPER_ERROR_IO; invalid inputs → VESPER_ERROR_INVALID_PARAM; unexpected → VESPER_ERROR_INTERNAL/UNKNOWN. Document per‑function error codes in header.

- [ ] Medium: Two‑call metadata pattern returns INVALID_PARAM on short buffer
  - Location: src/c/vesper_c_api.cpp vesper_ivfpq_get_metadata_json() (118–121)
  - Details: When buffer too small, function returns VESPER_ERROR_INVALID_PARAM. Common practice is to signal a distinct precondition/short‑buffer error and still populate out_required_size. Docs should state exact behavior.
  - Recommendation: Clarify docs; optionally introduce a dedicated status (e.g., PRECONDITION_FAILED) for short buffer, or always require size‑query first and document this strictly.

- [ ] Medium: Precondition enforcement delegated fully to C++ layer (dim/m divisibility)
  - Location: src/c/vesper_c_api.cpp vesper_ivfpq_train() (177–185)
  - Details: Header docs specify `m` must divide `dim`; wrapper does not pre‑validate. Relying on deeper errors results in generic INVALID_PARAM.
  - Recommendation: Validate cheap preconditions in the wrapper and map to specific error codes with actionable messages.

- [ ] Medium: ABI/versioning surface is underspecified in public header
  - Location: include/vesper/c/vesper.h (1–122); vesper_version() returns "dev" (31–33)
  - Details: No explicit C ABI version macro in the new header (contrast: legacy include/vesper/vesper_c.h defines VESPER_C_ABI_VERSION). `vesper_version()` returns a non‑semantic placeholder.
  - Recommendation: Add `#define VESPER_C_ABI_VERSION <int>`; return a semantic version string from `vesper_version()`; document compatibility policy.

- [ ] Low: Missing cstring include for std::memcpy
  - Location: src/c/vesper_c_api.cpp vesper_ivfpq_get_metadata_json() (122–124)
  - Details: Uses std::memcpy without including the C header cstring; may compile via transitive includes but is non‑portable.
  - Recommendation: Include the C header cstring explicitly in this TU.

- [ ] Low: Header docs incomplete (thread‑safety, ownership, examples)
  - Location: include/vesper/c/vesper.h (63–118)
  - Details: The reference doc (docs/C_API_Reference.md) covers these, but the public header lacks a concise “Invariants & Usage” block.
  - Recommendation: Add a short section documenting: opaque handle ownership; thread‑safety (search concurrent; train/add not); padding semantics for <k results; metadata two‑call pattern.

- [ ] Low: Unused status enumerator (NOT_TRAINED) not exercised by current functions
  - Location: include/vesper/c/vesper.h (24–31)
  - Details: Code paths do not return VESPER_ERROR_NOT_TRAINED even when applicable (pre‑search/add before train).
  - Recommendation: Use or remove; preferably use where applicable and document.

- Cross‑references (examples/tests/usages):
  - examples/c/vesper_c_example.c — exercises most functions including two‑call metadata and save/load.
  - CMake: vesper_c shared target with VESPER_C_API_EXPORTS defined for symbol visibility (CMakeLists.txt: 255–263).

- Web validation references:
  - Microsoft: Exporting from a DLL (dllexport/dllimport): <https://learn.microsoft.com/en-us/cpp/build/exporting-from-a-dll>
  - Two‑call pattern precedents (snprintf/Windows API style): <https://en.cppreference.com/w/c/io/fprintf>, <https://learn.microsoft.com/en-us/windows/win32/api/fileapi/nf-fileapi-getfullpathnamea>

### include/vesper/c/vesper_manager.h + src/c/vesper_manager_c_api.cpp

- [ ] Medium: JSON filter feature flagging and error mapping
  - Location: src/c/vesper_manager_c_api.cpp to_query_config() (196–208)
  - Details: If JSON parsing is disabled or invalid, errors map to VESPER_ERROR_INVALID_PARAM with a message from the parser. This is acceptable but should be explicitly documented as build‑dependent behavior.
  - Recommendation: Document in header: feature may be disabled; error surfaces via INVALID_PARAM and last_error string; no partial state retained.

- [ ] Medium: Input bounds not validated in wrapper (k>0, epsilon>=0, etc.)
  - Location: src/c/vesper_manager_c_api.cpp to_query_config() (179–209), search entrypoints (212–246, 248–285)
  - Details: Relies entirely on underlying C++ layer for validation. Some trivial checks (k>0, nq>0 already checked) could be enforced early for clearer errors.
  - Recommendation: Add minimal prechecks or document that underlying layer validates and returns specific codes; align docs with behavior.

- [ ] Medium: Two‑call stats pattern requires inout_capacity when out_stats non‑NULL
  - Location: src/c/vesper_manager_c_api.cpp vesper_mgr_get_stats() (371–387)
  - Details: Correctly errors if out_stats provided but inout_capacity is NULL. Header mentions two‑call pattern but not this precondition explicitly.
  - Recommendation: Document explicit preconditions and example call sequence in header (mirroring docs/C_API_Reference.md 169–173).

- [ ] Low: Header lacks condensed thread‑safety/ownership section
  - Location: include/vesper/c/vesper_manager.h (78–118)
  - Details: Public header omits thread‑safety model, per‑handle ownership, and filter_json lifetime rules (copied per call).
  - Recommendation: Add concise notes (copy semantics for filter_json; search concurrency permitted; mutating ops require exclusive access).

- [ ] Low: Enum/version stability not stated (ABI evolution)
  - Location: include/vesper/c/vesper_manager.h (12–24, 67–76)
  - Details: Values appear stable but no statement on ABI compatibility across minor versions.
  - Recommendation: Add ABI/versioning policy reference and reserved ranges for future enums.

- Cross‑references (examples/tests/usages):
  - examples/c/vesper_manager_example.c — two‑call stats, filter_json, persistence, update/remove, memory budget.
  - examples/python/vesper_ctypes_example.py — FFI usage via ctypes aligns with opaque handle + status‑code design.

- Web validation references:
  - FFI and opaque handles (libgit2 style error handling): <https://libgit2.org/docs/guides/error-handling/>

### include/vesper/vesper_c.h (legacy C API header)

- [ ] High: Conflicting legacy C API present without implementation in vesper_c library
  - Location: include/vesper/vesper_c.h (56–73); CMake vesper_c sources (257–263); tests/unit/c_api_smoke_test.c (1–13)
  - Details: Legacy header defines a distinct API (collections: open/search/close) and a different vesper_status_t range. The shared library target only builds src/c/vesper_c_api.cpp and src/c/vesper_manager_c_api.cpp; no implementation matches legacy symbols. Consumers including this header will fail to link or pick conflicting types.
  - Recommendation: Deprecate or move legacy header under experimental/ with clear warning; unify on the new C API; provide a migration guide; update examples/tests to avoid including the legacy header.

- [ ] Medium: Type/enum collisions across headers (vesper_status_t)
  - Location: include/vesper/vesper_c.h (16–28) vs include/vesper/c/vesper.h (24–31)
  - Details: Both define vesper_status_t with different enumerators/values; including both leads to ODR/type conflicts.
  - Recommendation: Remove/rename legacy typedef or isolate; ensure a single canonical C API surface is shipped.

- [ ] Medium: Stale docs/example references
  - Location: include/vesper/examples.md (20–34); tests/unit/c_api_smoke_test.c (1–13)
  - Details: Examples/tests reference legacy header/functions not provided by the current vesper_c library build.
  - Recommendation: Update examples/tests to the current C API; ensure CI compiles and runs examples (already added as CTest targets for examples).

- [ ] Low: Versioning macro divergence
  - Location: include/vesper/vesper_c.h (14) vs include/vesper/c/vesper.h (no ABI macro)
  - Details: Legacy header defines VESPER_C_ABI_VERSION whereas the new header does not; creates confusion over the authoritative ABI contract.
  - Recommendation: Consolidate on a single ABI/version scheme in the new header and deprecate the legacy macro.

- Web validation references:
  - SemVer vs ABI compatibility: <https://abi-laboratory.pro/>
  - C API stability guidance (general): <https://nullprogram.com/blog/2016/12/22/>

### Enumeration — include/vesper (non‑C API)

Scope excludes: `include/vesper/c/*` and `include/vesper/vesper_c.h`.

- Top‑level headers
  - include/vesper/collection.hpp
  - include/vesper/error.hpp
  - include/vesper/error_mapping.hpp
  - include/vesper/filter_eval.hpp
  - include/vesper/filter_expr.hpp
  - include/vesper/segment.hpp
  - include/vesper/span_polyfill.hpp
  - include/vesper/wal.hpp
- cache
  - include/vesper/cache/lru_cache.hpp
- core
  - include/vesper/core/cpu_features.hpp
  - include/vesper/core/memory_pool.hpp
  - include/vesper/core/platform_utils.hpp
- filter
  - include/vesper/filter/bitmap_filter.hpp
  - include/vesper/filter/roaring_bitmap_filter.hpp
- index
  - include/vesper/index/aligned_buffer.hpp
  - include/vesper/index/bm25.hpp
  - include/vesper/index/capq.hpp
  - include/vesper/index/capq_calibration.hpp
  - include/vesper/index/capq_dist.hpp
  - include/vesper/index/capq_dist_avx2.hpp
  - include/vesper/index/capq_encode.hpp
  - include/vesper/index/capq_opq.hpp
  - include/vesper/index/capq_q4.hpp
  - include/vesper/index/capq_select.hpp
  - include/vesper/index/capq_util.hpp
  - include/vesper/index/cgf.hpp
  - include/vesper/index/cgf_capq_bridge.hpp
  - include/vesper/index/disk_graph.hpp
  - include/vesper/index/fast_hadamard.hpp
  - include/vesper/index/hnsw.hpp
  - include/vesper/index/hnsw_thread_pool.hpp
  - include/vesper/index/index_manager.hpp
  - include/vesper/index/ivf_pq.hpp
  - include/vesper/index/kmeans.hpp
  - include/vesper/index/kmeans_elkan.hpp
  - include/vesper/index/matryoshka.hpp
  - include/vesper/index/pq_fastscan.hpp
  - include/vesper/index/pq_simple.hpp
  - include/vesper/index/product_quantizer.hpp
  - include/vesper/index/projection_assigner.hpp
  - include/vesper/index/rabitq_quantizer.hpp
- io
  - include/vesper/io/async_io.hpp
  - include/vesper/io/io_uring.hpp
  - include/vesper/io/prefetch_manager.hpp
- kernels
  - include/vesper/kernels/batch_distances.hpp
  - include/vesper/kernels/dispatch.hpp
  - include/vesper/kernels/distance.hpp
  - include/vesper/kernels/backends/ (subdirectory)
- memory
  - include/vesper/memory/numa_allocator.hpp
- metadata
  - include/vesper/metadata/metadata_store.hpp
- platform
  - include/vesper/platform/compiler.hpp
  - include/vesper/platform/filesystem.hpp
  - include/vesper/platform/intrinsics.hpp
  - include/vesper/platform/memory.hpp
  - include/vesper/platform/parallel.hpp
  - include/vesper/platform/platform.hpp
- search
  - include/vesper/search/fusion_algorithms.hpp
  - include/vesper/search/hybrid_searcher.hpp
- tombstone
  - include/vesper/tombstone/tombstone_manager.hpp
- wal
  - include/vesper/wal/checkpoint.hpp
  - include/vesper/wal/frame.hpp
  - include/vesper/wal/io.hpp
  - include/vesper/wal/manifest.hpp
  - include/vesper/wal/replay.hpp
  - include/vesper/wal/retention.hpp
  - include/vesper/wal/snapshot.hpp

---

### include/vesper/error.hpp (public C++ header)

- [ ] High: ABI boundary risk — `struct error` contains `std::string`
  - Location: lines 37–42
  - Details: Exposing `std::string` in public structs crossing shared-library boundaries risks ABI/allocator mismatch across toolchains/CRT (especially MSVC vs MinGW/Clang). Returning/accepting this type in public APIs can fail when client and library are built with different runtimes.
  - Web validation: C++ ABI stability concerns for STL types across DLL boundaries (MSVC CRT rules; Itanium ABI notes). Many libraries avoid STL in ABI; use PImpl or C ABI wrappers.
  - Recommendation (Phase 2): Either document that the C++ API has no cross-compiler ABI guarantee and is intended for static linking/same-toolchain only, or move `error` to internal and expose only `error_code` at the boundary. For human-readable diagnostics, use C API last_error or logging sinks.
- [ ] Medium: Error taxonomy usage and documentation
  - Location: enum class `error_code` (18–35)
  - Details: Additional codes (`invalid_argument`, `not_initialized`, `out_of_range`) exist but are not mentioned in mapping docs. Clarify semantics and when each is used in public APIs.
  - Recommendation: Add doc section enumerating codes with examples and typical call-sites; cross-link ADR‑0005.
- [ ] Low: Header docs could state exceptions policy explicitly
  - Location: file preamble (7–10)
  - Details: Mentions std::expected in design notes; add explicit statement “no exceptions on hot paths; APIs return `std::expected<T, error>` or `std::expected<T, error_code>`”.

### include/vesper/error_mapping.hpp (public C++ header)

- [ ] High: Public header couples to legacy C API
  - Location: include line 4; mapping functions 8–23 and 25–39
  - Details: Includes `vesper/vesper_c.h` (legacy C API). This creates ODR/enum conflicts with the new C API (`include/vesper/c/*`) and leaks deprecated types into the public C++ surface.
  - Recommendation (Phase 2): Remove this header from the public surface or decouple it from legacy. If mapping is needed, define it at the C API boundary in `src/c/*` and target the new `vesper/c/vesper.h` status codes. Align with the approved deprecation plan (Stage 3).
- [ ] Medium: Incomplete mapping for some `error_code` values
  - Location: to_c_status (8–23)
  - Details: `invalid_argument`, `not_initialized`, `out_of_range`, `io_error`, `out_of_memory` do not have explicit mappings; current default falls back to INTERNAL. This loses diagnosability.
  - Recommendation: Provide explicit mappings (e.g., INVALID_PARAM, INTERNAL, IO) consistent with the new C API’s `vesper_status_t`, or document the fallback behavior.
- [ ] Medium: Semantics of `io_eof → OK` must be documented
  - Location: line 20
  - Details: Treating EOF as non-fatal may be correct for bounded reads but could mask truncated files if used broadly.
  - Recommendation: Document which functions consider EOF non-fatal and under which invariants (size pre-known, checksum verified). Otherwise surface as IO error.
- [ ] Low: Transitive include hygiene
  - Details: Pulling a C header into public C++ headers widens the surface and complicates include graphs/compile times.
  - Recommendation: Keep mapping in implementation files at the C boundary; avoid exposing into public C++ headers.

Cross-references

- Depracation plan entries: docs/Implementation/C_API_Legacy_Deprecation_Plan.md §11–§13 recommend isolating or removing the legacy coupling and standardizing C API status codes.
- Usage sites: Mapping is currently not used by new C API implementations (they use direct status enums). Ensure removal does not break internal tools/tests.

### include/vesper/platform/compiler.hpp

- [ ] Medium: TLS macro may be unsafe across DLL boundaries on MSVC
  - Location: 215–219 (`VESPER_THREAD_LOCAL`)
  - Details: Uses `__declspec(thread)` which historically has limitations with dynamically loaded DLLs and non-static CRTs. Modern MSVC supports it, but there are caveats; `thread_local` is generally safer and portable.
  - Web validation: MS Docs (Thread Local Storage), C++ standard thread storage duration (cppreference)
  - Recommendation: Prefer `thread_local` where possible; if keeping `__declspec(thread)`, document constraints (static linking, loader behavior) in platform notes.
- [ ] Medium: Duplicate prefetch APIs (macro vs. functions) risks divergence
  - Location: compiler.hpp 183–193 (`VESPER_PREFETCH`); intrinsics.hpp 57–141 (`prefetch_read/write`)
  - Details: Two distinct user-facing prefetch interfaces increase inconsistency risk (different hint semantics, call sites). Some code uses builtin directly as well.
  - Recommendation: Pick one public abstraction (suggest: `vesper::platform::prefetch_*` functions) and make macros internal or remove. Update caller guidance.
- [ ] Low: `VESPER_ASSUME_ALIGNED` has no effect on MSVC
  - Location: 75–85
  - Details: On MSVC it returns `ptr` unchanged, providing no assumption to the optimizer. On GCC/Clang it uses `__builtin_assume_aligned`.
  - Recommendation: Document as a no-op on MSVC or add `_assume(((uintptr_t)ptr % n) == 0)` guarded by UB-safe preconditions.
- [ ] Low: Packed struct macros are easy to misuse
  - Location: 221–234 (`VESPER_PACKED_*`)
  - Details: Mixing pragma pack and `__attribute__((packed))` via macros across translation units can lead to subtle ABI mismatches if macros are used inconsistently.
  - Recommendation: Restrict usage to tightly scoped internal headers; document required include discipline and pair `PACKED_BEGIN/END` correctly.

### include/vesper/platform/intrinsics.hpp

- [ ] Medium: Public header pulls in `<windows.h>` (transitive include bloat and macro pollution)
  - Location: 20–25
  - Details: Including `<windows.h>` in a public header increases build times and leaks macros despite `NOMINMAX`. `MemoryBarrier` can be replaced with standard C++ or compiler intrinsics.
  - Web validation: MS Docs recommend minimizing `<windows.h>` in public headers; prefer narrow wrappers. C++ `std::atomic_thread_fence` provides portable full-fence.
  - Recommendation: Remove `<windows.h>` from the header; use `std::atomic_thread_fence(std::memory_order_seq_cst)` for full fences and `_ReadWriteBarrier`/`__asm__` for compiler barriers. If OS fence is required, isolate to a `.cpp` or a Windows-only internal header.
- [ ] Medium: Missing `<atomic>` include for fallback fence paths
  - Location: 172–186 (`atomic_signal_fence`), 193–201 (`atomic_thread_fence`)
  - Details: The fallback branches use `<atomic>` symbols without including the header, which can fail on non-MSVC/non-GCC/Clang toolchains.
  - Recommendation: Add `#include <atomic>` in the header unconditionally (harmless on other branches) or guard includes appropriately.
- [ ] Low: Hard-coded cache line size (64) duplicates platform constant
  - Location: 153–170 (`prefetch_range`)
  - Details: Uses `constexpr std::size_t CACHE_LINE_SIZE = 64` instead of `VESPER_CACHE_LINE_SIZE`, risking divergence if the global constant changes.
  - Recommendation: Replace with `VESPER_CACHE_LINE_SIZE` for consistency.
- [ ] Low: `read_timestamp_counter()` not serialized; determinism/accuracy caveats
  - Location: 230–245
  - Details: `rdtsc` is not serializing; readings can be reordered and are not synchronized across cores. Also affected by frequency scaling.
  - Web validation: Intel® 64 and IA-32 Architectures Optimization Reference Manual; use `lfence; rdtsc` or `rdtscp` for ordered reads.
  - Recommendation: Document caveats; for precise timing provide ordered variants or prefer `std::chrono::steady_clock` in portable code paths.

### include/vesper/platform/platform.hpp

- [ ] Medium: Missing `<cstdio>` include for `std::printf`
  - Location: 104–117 (`print_platform_info`)
  - Details: Header uses `std::printf` without including `<cstdio>`. Reliance on transitive includes can break consumers.
  - Recommendation: Add `#include <cstdio>` in the header or replace with iostreams (less preferred in headers).
- [ ] Low: Compile-time SIMD feature flags may mislead consumers
  - Location: 85–96
  - Details: `has_avx2/has_avx512` reflect compile-time macros only; comment notes “real detection should use CPUID”.
  - Recommendation: Wire these fields to the centralized runtime CPU-feature detector used by `kernels::select_backend_auto()` or explicitly document compile-time nature in the struct docs.
- [ ] Low: `num_cores` uses `get_num_threads()` which may reflect OMP threads, not hardware cores
  - Location: 98–101
  - Details: Naming implies physical/logical cores; the function may return maximum OpenMP threads or a policy value.
  - Recommendation: Clarify semantics or switch to `std::thread::hardware_concurrency()` (with documented caveats) for this field; expose OMP threads separately if helpful.
- [ ] Low: Aggregator header includes heavy subsystems
  - Location: 10–16
  - Details: `platform.hpp` re-exports memory/filesystem/parallel; including it widely increases compilation time.
  - Recommendation: Keep as convenience include but prefer including narrower headers in hot-path translation units.


### include/vesper/kernels/batch_distances.hpp

- [ ] High: Exceptions on hot paths due to dynamic allocations
  - Location: 219 (`std::vector<float> all_distances`), 230–246 (full materialization path), 327–413 (fused top‑k: `std::vector<Pair> heap`, `idx`), plus other temporaries
  - Details: Public kernels allocate on the heap inside hot loops. `std::vector` can throw `std::bad_alloc` and violates the "no exceptions on hot paths" policy. Also increases latency variance.
  - Recommendation: Provide APIs that accept caller-provided scratch buffers (or PMR arenas), or return `std::expected<void, error_code>` if allocation fails; avoid materializing full matrices on hot paths. Keep the materializing variant but mark it deprecated and non-hot-path.

- [ ] Medium: Missing `noexcept` on pure compute wrappers
  - Location: 458–481/483–508/510–533 (distance_matrix dispatchers and wrappers)
  - Details: These wrappers do not allocate and call `noexcept` function pointers. They can and should be `noexcept` to align with policy and enable better codegen.
  - Recommendation: Annotate `noexcept` where no allocation/throwing is possible; propagate through all backends.

- [ ] Low: Documentation comments embedded mid-function
  - Location: 420–453 (multi-line doc blocks inside function body)
  - Details: Large doc blocks appear inside the body of `find_nearest_centroids_batch_fused`, which harms readability.
  - Recommendation: Move doc blocks above the function or to a dedicated comment section.

- [ ] Low: Minor overhead constructing `std::span` inside inner loops
  - Location: 458–481 and similar loops
  - Details: Constructing spans in the innermost loops adds tiny overhead. Likely negligible, but can be hoisted when micro-optimizing.
  - Recommendation: Hoist span construction or use raw pointers in the inner loop when targeting maximum throughput; keep clarity-first until profiling demands otherwise.

  Determinism & numeric notes:
  - Reductions use fixed loop orders per (i,j); differences vs scalar are bounded by ULPs. Tests cover parity/tolerances.
  - Tie-breaking is explicit and stable (smaller index wins), ensuring reproducible top‑k ordering for equal scores.

  Web validation notes:
  - Deterministic FP reductions: order-dependence and reproducibility guidance (HPC reproducibility literature)

### include/vesper/kernels/dispatch.hpp

- [ ] Medium: C++ ABI hazard — std::span in public function pointer types
  - Location: 16–29 (`KernelOps` signature)
  - Details: `std::span` layout is not guaranteed to be stable across compilers/standard libraries. Exposing it across a shared-library boundary risks ABI issues for mixed-toolchain consumers.
  - Recommendation: Document that the C++ API is intended for same-toolchain/static linking scenarios; for cross-toolchain/DLL boundaries, prefer the stable C API. Optionally provide C-compatible wrappers for kernel ops.

- [ ] Low: Partial batch coverage in `KernelOps`
  - Location: 22–29
  - Details: Batch ops exist for L2/IP but not for cosine variants; this may be intentional, but the asymmetry can surprise users.
  - Recommendation: Either add batch cosine variants (documenting preconditions/epsilon handling) or explicitly document that batch support is limited to L2/IP.<|MERGE_RESOLUTION|>--- conflicted
+++ resolved
@@ -80,10 +80,6 @@
   - Tests: `tests/unit/pq_fastscan_preconditions_test.cpp` — untrained calls fail; trained and import_pretrained paths succeed.
   - ABI/Perf: Additive API only; existing fast paths unchanged; zero runtime overhead in release for fast methods.
 
-<<<<<<< HEAD
-
-=======
->>>>>>> 23b27764
 - [x] High: compute_batch_distances buffer sizing and empty-block handling — RESOLVED (2025-10-29)
   - **Location**: inline compute_batch_distances() (270–284)
   - **Details**: Uses blocks[0].size() to size per-query slice. For n < block_size or when blocks is empty, this under-allocates or dereferences out-of-bounds. compute_distances() uses stride = blocks.size()·block_size, creating mismatch.
@@ -375,11 +371,7 @@
 
 ## Summary (updated)
 - Total files reviewed (this pass): 23
-<<<<<<< HEAD
-- High-priority issues: 6
-=======
 - High-priority issues: 4
->>>>>>> 23b27764
 - Medium-priority issues: 63
 - Low-priority issues: 35
 
